--- conflicted
+++ resolved
@@ -1,9 +1,5 @@
 name: stack
-<<<<<<< HEAD
 version: '2.4.0'
-=======
-version: '2.3.2'
->>>>>>> ad6d3a0f
 synopsis: The Haskell Tool Stack
 description: |
   Please see the documentation at <https://docs.haskellstack.org>
