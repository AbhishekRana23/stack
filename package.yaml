--- conflicted
+++ resolved
@@ -1,9 +1,5 @@
 name: stack
-<<<<<<< HEAD
 version: '2.2.0'
-=======
-version: '2.1.2'
->>>>>>> c7901bb1
 synopsis: The Haskell Tool Stack
 description: ! 'Please see the README.md for usage information, and
   the wiki on Github for more details.  Also, note that
