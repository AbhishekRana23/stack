name: stack
<<<<<<< HEAD
version: '2.5.2'
=======
version: '2.5.1.1'
>>>>>>> 7796eaa6
synopsis: The Haskell Tool Stack
description: |
  Please see the documentation at <https://docs.haskellstack.org>
  for usage information.
  .
  If building a 'stack' executable for distribution, please download the
  source code from <https://github.com/commercialhaskell/stack/releases>
  and build it using Stack itself in order to ensure identical behaviour
  to official binaries.  This package on Hackage is provided for convenience
  and bootstrapping purposes.
  .
  Note that the API for the library is not currently stable, and may
  change significantly, even between minor releases. It is
  currently only intended for use by the executable.
category: Development
author: Commercial Haskell SIG
maintainer: manny@fpcomplete.com
license: BSD3
github: commercialhaskell/stack
homepage: http://haskellstack.org
custom-setup:
  dependencies:
  - base >=4.10 && < 5
  - Cabal
  - filepath
extra-source-files:
# note: leaving out 'package.yaml' because it causes confusion with hackage metadata revisions
- CONTRIBUTING.md
- ChangeLog.md
- README.md
- stack.yaml
- doc/*.md
- src/setup-shim/StackSetupShim.hs
- test/package-dump/ghc-7.10.txt
- test/package-dump/ghc-7.8.4-osx.txt
- test/package-dump/ghc-7.8.txt
- test/package-dump/ghc-head.txt
- src/test/Stack/Untar/test1.tar.gz
- src/test/Stack/Untar/test2.tar.gz
ghc-options:
- -Wall
- -fwarn-tabs
- -fwarn-incomplete-uni-patterns
- -fwarn-incomplete-record-updates
- -optP-Wno-nonportable-include-path # workaround [Filename case on macOS · Issue #4739 · haskell/cabal](https://github.com/haskell/cabal/issues/4739)
dependencies:
- Cabal
- aeson
- annotated-wl-pprint
- ansi-terminal
- array
- async
- attoparsec
- base >=4.10 && < 5
- base64-bytestring
- bytestring
- colour
- conduit
- conduit-extra
- containers
- cryptonite
- cryptonite-conduit
- deepseq
- directory
- echo
- exceptions
- extra
- file-embed
- filelock
- filepath
- fsnotify
- generic-deriving
- hackage-security
- hashable
- hi-file-parser
- hpack
- hpc
- http-client
- http-client-tls
- http-conduit
- http-download
- http-types
- memory
- microlens
- mintty
- mono-traversable
- mtl
- mustache
- neat-interpolation
- network-uri
- open-browser
- optparse-applicative >= 0.14.3.0 && < 0.16
- pantry >= 0.5.1.3
- casa-client
- casa-types
- path
- path-io
- persistent
- persistent-sqlite
- persistent-template
- pretty
- primitive
- process
- project-template
- regex-applicative-text
- retry
- rio >= 0.1.18.0
- rio-prettyprint >= 0.1.1.0
- semigroups
- split
- stm
- streaming-commons
- tar
- template-haskell
- temporary
- text
- text-metrics
- th-reify-many
- time
- tls
- transformers
- typed-process
- unicode-transforms
- unix-compat
- unliftio
- unordered-containers
- vector
- yaml
- zip-archive
- zlib
when:
- condition: os(windows)
  then:
    cpp-options: -DWINDOWS
    dependencies:
    - Win32
  else:
    verbatim: |
      build-tool-depends:
          hsc2hs:hsc2hs
    dependencies:
    - unix
- condition: flag(developer-mode)
  then:
    cpp-options: -DSTACK_DEVELOPER_MODE_DEFAULT=True
  else:
    cpp-options: -DSTACK_DEVELOPER_MODE_DEFAULT=False
library:
  source-dirs: src/
  ghc-options:
  - -fwarn-identities
  generated-exposed-modules:
  - Paths_stack
  exposed-modules:
  - Control.Concurrent.Execute
  - Data.Attoparsec.Args
  - Data.Attoparsec.Combinators
  - Data.Attoparsec.Interpreter
  - Data.Monoid.Map
  - Network.HTTP.StackClient
  - Options.Applicative.Args
  - Options.Applicative.Builder.Extra
  - Options.Applicative.Complicated
  - Path.CheckInstall
  - Path.Extra
  - Path.Find
  - Stack.Build
  - Stack.Build.Cache
  - Stack.Build.ConstructPlan
  - Stack.Build.Execute
  - Stack.Build.Haddock
  - Stack.Build.Installed
  - Stack.Build.Source
  - Stack.Build.Target
  - Stack.BuildPlan
  - Stack.Clean
  - Stack.Config
  - Stack.Config.Build
  - Stack.Config.Docker
  - Stack.Config.Nix
  - Stack.ConfigCmd
  - Stack.Constants
  - Stack.Constants.Config
  - Stack.Coverage
  - Stack.DefaultColorWhen
  - Stack.Docker
  - Stack.Dot
  - Stack.FileWatch
  - Stack.GhcPkg
  - Stack.Ghci
  - Stack.Ghci.Script
  - Stack.Hoogle
  - Stack.IDE
  - Stack.Init
  - Stack.Ls
  - Stack.Lock
  - Stack.New
  - Stack.Nix
  - Stack.Options.BenchParser
  - Stack.Options.BuildMonoidParser
  - Stack.Options.BuildParser
  - Stack.Options.CleanParser
  - Stack.Options.ConfigParser
  - Stack.Options.Completion
  - Stack.Options.DockerParser
  - Stack.Options.DotParser
  - Stack.Options.ExecParser
  - Stack.Options.GhcBuildParser
  - Stack.Options.GhciParser
  - Stack.Options.GhcVariantParser
  - Stack.Options.GlobalParser
  - Stack.Options.HaddockParser
  - Stack.Options.HpcReportParser
  - Stack.Options.LogLevelParser
  - Stack.Options.NewParser
  - Stack.Options.NixParser
  - Stack.Options.PackageParser
  - Stack.Options.ResolverParser
  - Stack.Options.ScriptParser
  - Stack.Options.SDistParser
  - Stack.Options.TestParser
  - Stack.Options.Utils
  - Stack.Package
  - Stack.PackageDump
  - Stack.Path
  - Stack.Prelude
  - Stack.Runners
  - Stack.Script
  - Stack.SDist
  - Stack.Setup
  - Stack.Setup.Installed
  - Stack.SetupCmd
  - Stack.SourceMap
  - Stack.Storage.Project
  - Stack.Storage.User
  - Stack.Storage.Util
  - Stack.Types.Build
  - Stack.Types.CompilerBuild
  - Stack.Types.Compiler
  - Stack.Types.Config
  - Stack.Types.Config.Build
  - Stack.Types.Docker
  - Stack.Types.GhcPkgId
  - Stack.Types.NamedComponent
  - Stack.Types.Nix
  - Stack.Types.Package
  - Stack.Types.PackageName
  - Stack.Types.Resolver
  - Stack.Types.SourceMap
  - Stack.Types.TemplateName
  - Stack.Types.Version
  - Stack.Types.VersionIntervals
  - Stack.Unpack
  - Stack.Upgrade
  - Stack.Upload
  - System.Info.ShortPathName
  - System.Permissions
  - System.Process.Pager
  - System.Terminal
  when:
  - condition: 'os(windows)'
    then:
      source-dirs: src/windows/
    else:
      source-dirs: src/unix/
      c-sources: src/unix/cbits/uname.c
executables:
  stack:
    main: Main.hs
    source-dirs: src/main
    generated-other-modules:
    - Build_stack
    - Paths_stack
    ghc-options:
    - -threaded
    - -rtsopts
    dependencies:
    - stack
    when:
    - condition: flag(static)
      ld-options:
      - -static
      - -pthread
    - condition: ! '!(flag(disable-git-info))'
      cpp-options: -DUSE_GIT_INFO
      dependencies:
      - githash
      - optparse-simple
    - condition: flag(hide-dependency-versions)
      cpp-options: -DHIDE_DEP_VERSIONS
    - condition: flag(supported-build)
      cpp-options: -DSUPPORTED_BUILD
  stack-integration-test:
    main: IntegrationSpec.hs
    source-dirs:
    - test/integration
    - test/integration/lib
    ghc-options:
    - -threaded
    - -rtsopts
    - -with-rtsopts=-N
    dependencies:
    - filepath
    - hspec
    - optparse-generic
    when:
    - condition: ! '!(flag(integration-tests))'
      buildable: false
    - condition: flag(static)
      ld-options:
      - -static
      - -pthread
tests:
  stack-test:
    main: Spec.hs
    source-dirs: src/test
    ghc-options:
    - -threaded
    dependencies:
    - QuickCheck
    - hspec
    - raw-strings-qq
    - stack
    - smallcheck
flags:
  static:
    description: Pass -static/-pthread to ghc when linking the stack binary.
    manual: true
    default: false
  disable-git-info:
    description: Disable compile-time inclusion of current git info in stack
    manual: true
    default: false
  hide-dependency-versions:
    description: "Hides dependency versions from 'stack --version', used only by building
      Stack and the default 'stack.yaml'.  Note to packagers/distributors:
      DO NOT OVERRIDE THIS FLAG IF YOU ARE BUILDING 'stack' ANY OTHER WAY
      (e.g. using cabal or from Hackage), as it makes debugging support
      requests more difficult."
    manual: true
    default: false
  integration-tests:
    description: Run the integration test suite
    manual: true
    default: false
  supported-build:
    description: "If false, causes 'stack --version' to issue a warning about
      the build being unsupported.  Should be True only if building with
      Stack and the default 'stack.yaml'.  Note to packagers/distributors:
      DO NOT OVERRIDE THIS FLAG IF YOU ARE BUILDING 'stack' ANY OTHER WAY
      (e.g. using cabal or from Hackage), as it makes debugging support
      requests more difficult."
    manual: true
    default: false
  developer-mode:
    description: "By default, should extra developer information be output?"
    manual: true
    default: false<|MERGE_RESOLUTION|>--- conflicted
+++ resolved
@@ -1,9 +1,5 @@
 name: stack
-<<<<<<< HEAD
 version: '2.5.2'
-=======
-version: '2.5.1.1'
->>>>>>> 7796eaa6
 synopsis: The Haskell Tool Stack
 description: |
   Please see the documentation at <https://docs.haskellstack.org>
@@ -95,7 +91,7 @@
 - neat-interpolation
 - network-uri
 - open-browser
-- optparse-applicative >= 0.14.3.0 && < 0.16
+- optparse-applicative >= 0.14.3.0
 - pantry >= 0.5.1.3
 - casa-client
 - casa-types
