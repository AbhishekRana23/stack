--- conflicted
+++ resolved
@@ -2,11 +2,7 @@
 spec-version: 0.35.0
 
 name: stack
-<<<<<<< HEAD
 version: '2.12.0'
-=======
-version: '2.11.1'
->>>>>>> d963c644
 synopsis: The Haskell Tool Stack
 description: |
   Please see the documentation at <https://docs.haskellstack.org>
