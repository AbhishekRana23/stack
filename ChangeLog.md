--- conflicted
+++ resolved
@@ -16,16 +16,12 @@
 
 Bug fixes:
 
-<<<<<<< HEAD
 * Stack can now be compiled again inside a directory that does not
   contain a `.git` directory, see
   [#4364](https://github.com/commercialhaskell/stack/issues/4364#issuecomment-431600841)
-=======
 * Handle a change in GHC's hi-dump format around `addDependentFile`,
   which now includes a hash. See
   [yesodweb/yesod#1551](https://github.com/yesodweb/yesod/issues/1551)
->>>>>>> 01110d84
-
 
 ## v1.9.1
 
