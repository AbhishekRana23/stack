--- conflicted
+++ resolved
@@ -10,24 +10,21 @@
 
 Other enhancements:
 
-<<<<<<< HEAD
+Bug fixes:
+
+## 1.2.0
+
+Release notes:
+
+Major changes:
+
+Behavior changes:
+
+Other enhancements:
+
 * Nix & docker can be activated at the same time, in order to run stack in a nix-shell
   in a container, preferably from an image already containing the nix dependencies
   in its /nix/store
-=======
-Bug fixes:
-
-## 1.2.0
-
-Release notes:
-
-Major changes:
-
-Behavior changes:
-
-Other enhancements:
-
->>>>>>> b79dae1d
 * Stack/Nix: Passes the right ghc derivation as an argument to the `shell.nix` when a
   custom `shell.nix` is used
   See [#2243](https://github.com/commercialhaskell/stack/issues/2243)
