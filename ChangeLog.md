# Changelog


## Unreleased changes

**Changes since v2.1.1**

Release notes:

Major changes:

Behavior changes:

* Disable WAL mode for SQLite3 databases, to improve compatibility with
  some platforms and filesystems.  See
  [#4876](https://github.com/commercialhaskell/stack/issues/4876).

Other enhancements:

* Do not rerun expected test failures. This is mostly a change that
  will only affect the Stackage Curator use case, but there is now an
  additional message letting the user know when a previously-failed
  test case is being rerun.

* Move configure information for local packages back to .stack-work to
  improve caching. See
  [#4893](https://github.com/commercialhaskell/stack/issues/4893).

Bug fixes:
* Fix to allow dependencies on specific versions of local git repositories. See
  [#4862](https://github.com/commercialhaskell/stack/pull/4862)

* Allow Stack commands to be run in Nix mode without having a project file
  available. See
  [#4854](https://github.com/commercialhaskell/stack/issues/4864).

* Removes dependency on gnu-tar for OSX and Linux environment. The
  `--force-local` option was required only for windows environment.

* Properly wait for the `tar` subprocess to complete before returning, thereby
  avoiding a SIGTERM screwing up GHC installation. See
  [#4888](https://github.com/commercialhaskell/stack/issues/4888).

<<<<<<< HEAD
* Rename `pantry-tmp` package back to `pantry`, now that we have gained
  maintainership (which had been used by someone else for a candidate-only test
  that made it look like the name was free but prevented uploading a real
  package).
=======
* Use package complete locations from lock files when resolving dependencies
  in `extra-deps`. See
  [#4887](https://github.com/commercialhaskell/stack/issues/4887).
>>>>>>> 7b792882

## v2.1.1.1

Hackage-only release that removes `stack.yaml` from the sdist.  This is because
`stack.yaml` now defines a multi-package project, whereas Hackage works on the
basis on individual packages (see
[#4860](https://github.com/commercialhaskell/stack/issues/4860))

If building a `stack` executable for distribution, please download the
source code from https://github.com/commercialhaskell/stack/releases/tag/v2.1.1
and build it using Stack itself in order to ensure identical behaviour
to official binaries.  This package on Hackage is provided for convenience
and bootstrapping purposes.


## v2.1.1

The Stack 2 release represents a series of significant changes to how Stack
works internally. For the vast majority of cases, these changes are backwards
compatible, in that existing projects will continue to build in the same way
with Stack 2 as they did with Stack 1. The large version bump is due to the
fundamental internal changes to cache handling, database storage (using SQLite
in place of binary files), implicit snapshots (which greatly improve the
precompiled cache), and moving to Pantry. We have also removed some less used
features, as listed below.

**Changes since v1.9.3**

Major changes:

* Switch over to pantry for managing packages. This is a major change
  to Stack's internals, and affects user-visible behavior in a few
  places. Some highlights:
    * Drop support for multiple package indices and legacy
      `00-index.tar` style indices. See
      [#4137](https://github.com/commercialhaskell/stack/issues/4137).
    * Support for archives and repos in the `packages` section has
      been removed. Instead, you must use `extra-deps` for such
      dependencies. `packages` now only supports local filepaths.
    * Add support for Git repositories containing (recursive) submodules.
    * Addition of new configuration options for specifying a "pantry
      tree" key, which provides more reproducibility around builds,
      and (in the future) will be used for more efficient package
      content downloads. You can also specify package name and version
      for more efficient config parsing.
          * __NOTE__ The new `stack freeze` command provides support
            for automatically generating this additional
            information.
    * Package contents and metadata are stored in an SQLite database
      in place of files on the filesystem. The `pantry` library can be
      used for interacting with these contents.
    * Internally, Stack has changed many datatypes, including moving
      to Cabal's definition of many data types. As a result of such
      changes, existing cache files will in general be invalidated,
      resulting in Stack needing to rebuild many previously cached
      builds in the new version. Sorry :(.
    * A new command, `stack freeze` has been added which outputs
      project and snapshot definitions with dependencies pinned to
      their exact versions.
    * The `ignore-revision-mismatch` setting is no longer needed, and
      has been removed.
    * Overriding GHC boot packages results in any other GHC boot
      packages depending on it being no longer available as a dependency,
      such packages need to be added explicitly when needed. See
      [#4510] (https://github.com/commercialhaskell/stack/issues/4510).
    * Cabal solver integration was not updated to support newer
      `cabal-install` versions so `stack solver` command was removed as
      well as a related option `--solver` from `stack new` and
      `stack init`.
* Upgrade to Cabal 2.4
    * Note that, in this process, the behavior of file globbing has
      been modified to match that of Cabal. In particular, this means
      that for Cabal spec versions less than 2.4, `*.txt` will
      match `foo.txt`, but not `foo.2.txt`.
* Remove the `stack image` command. With the advent of Docker multistage
  builds, this functionality is no longer useful. For an example, please see
  [Building Haskell Apps with
  Docker](https://www.fpcomplete.com/blog/2017/12/building-haskell-apps-with-docker).
* Support building GHC from source (experimental)
    * Stack now supports building and installing GHC from source. The built GHC
      is uniquely identified by a commit id and an Hadrian "flavour" (Hadrian is
      the newer GHC build system), hence `compiler` can be set to use a GHC
      built from source with `ghc-git-COMMIT-FLAVOUR`
* `stack.yaml` now supports a `configure-options`, which are passed directly to
  the `configure` step in the Cabal build process. See
  [#1438](https://github.com/commercialhaskell/stack/issues/1438)
* Remove support for building GHCJS itself. Future releases of Stack
  may remove GHCJS support entirely.
* Support for lock files for pinning exact project dependency versions

Behavior changes:

* `stack.yaml` now supports `snapshot`: a synonym for `resolver`. See
  [#4256](https://github.com/commercialhaskell/stack/issues/4256)
* `stack script` now passes `-i -idir` in to the `ghc`
  invocation. This makes it so that the script can import local
  modules, and fixes an issue where `.hs` files in the current
  directory could affect interpretation of the script. See
  [#4538](https://github.com/commercialhaskell/stack/pull/4538)
* When using `stack script`, custom snapshot files will be resolved
  relative to the directory containing the script.
* Remove the deprecated `--upgrade-cabal` flag to `stack setup`.
* Support the `drop-packages` field in `stack.yaml`
* Remove the GPG signing code during uploads. The GPG signatures have
  never been used yet, and there are no plans to implement signature
  verification.
* Remove the `--plain` option for the `exec` family of commands
* Always use the `--exact-configuration` Cabal configuration option when
  building (should mostly be a non-user-visible enhancement).
* No longer supports Cabal versions older than `1.19.2`.  This means
  projects using snapshots earlier than `lts-3.0` or
  `nightly-2015-05-05` will no longer build.
* Remove the `stack docker cleanup` command.  Docker itself now has
  [`docker image prune`](https://docs.docker.com/engine/reference/commandline/image_prune/)
  and
  [`docker container prune`](https://docs.docker.com/engine/reference/commandline/container_prune/),
  which you can use instead.
* Interleaved output is now turned on by default, see
  [#4702](https://github.com/commercialhaskell/stack/issues/4702). In
  addition, the `packagename> ` prefix is no longer included in
  interelaved mode when only building a single target.
* The `-fhide-source-paths` GHC option is now enabled by default and
  can be disabled via the `hide-source-paths` configuration option in
  `stack.yaml`. See [#3784](https://github.com/commercialhaskell/stack/issues/3784)
* Stack will reconfigure a package if you modify your `PATH` environment
  variable. See
  [#3138](https://github.com/commercialhaskell/stack/issues/3138).
* For GHC 8.4 and later, disable the "shadowed dependencies" workaround. This
  means that Stack will no longer have to force reconfigures as often. See
  [#3554](https://github.com/commercialhaskell/stack/issues/3554).
* When building a package, Stack takes a lock on the dist directory in
  use to avoid multiple runs of Stack from trampling each others'
  files. See
  [#2730](https://github.com/commercialhaskell/stack/issues/2730).
* Stack will check occassionally if there is a new version available and prompt
  the user to upgrade. This will not incur any additional network traffic, as
  it will piggy-back on the existing Hackage index updates. You can set
  `recommend-stack-upgrade: false` to bypass this. See
  [#1681](https://github.com/commercialhaskell/stack/issues/1681).
* `stack list-dependencies` has been removed in favour of `stack ls dependencies`.
* The new default for `--docker-auto-pull` is enabled. See
  [#3332](https://github.com/commercialhaskell/stack/issues/3332).

Other enhancements:

* Support MX Linux in get-stack.sh. Fixes
  [#4769](https://github.com/commercialhaskell/stack/issues/4769).
* Defer loading up of files for local packages. This allows us to get
  plan construction errors much faster, and avoid some unnecessary
  work when only building a subset of packages. This is especially
  useful for the curator use case.
* Existing global option `--color=WHEN` is now also available as a
  non-project-specific yaml configuration parameter `color:`.
* Adopt the standard proposed at http://no-color.org/, that color should not be
  added by default if the `NO_COLOR` environment variable is present.
* New command `stack ls stack-colors` lists the styles and the associated 'ANSI'
  control character sequences that stack uses to color some of its output. See
  `stack ls stack-colors --help` for more information.
* New global option `--stack-colors=STYLES`, also available as a
  non-project-specific yaml configuration parameter, allows a stack user to
  redefine the default styles that stack uses to color some of its output. See
  `stack --help` for more information.
* British English spelling of 'color' (colour) accepted as an alias for
  `--color`, `--stack-colors`, `stack ls stack-colors` at the command line and
  for `color:` and `stack-colors:` in yaml configuration files.
* New build option `--ddump-dir`. (See 
  [#4225](https://github.com/commercialhaskell/stack/issues/4225))
* Stack parses and respects the `preferred-versions` information from
  Hackage for choosing latest version of a package in some cases,
  e.g. `stack unpack packagename`.
* The components output in the `The main module to load is ambiguous` message
  now include package names so they can be more easily copy-pasted.
* Git repos are shared across multiple projects. See
  [#3551](https://github.com/commercialhaskell/stack/issues/3551)
* Use en_US.UTF-8 locale by default in pure Nix mode so programs won't
  crash because of Unicode in their output
  [#4095](https://github.com/commercialhaskell/stack/issues/4095)
* Add `--tree` to `ls dependencies` to list dependencies as tree.
  [#4101](https://github.com/commercialhaskell/stack/issues/4101)
* Add `--pedantic` to `ghci` to run with `-Wall` and `-Werror`
  [#4463](https://github.com/commercialhaskell/stack/issues/4463)
* Add `--cabal-files` flag to `stack ide targets` command.
* Add `--stdout` flag to all `stack ide` subcommands.
* Use batches when unregistering packages with `ghc-pkg`.
  (See [#2662](https://github.com/commercialhaskell/stack/issues/2662))
* `get-stack` script now works on Windows CI machines of Appveyor,
  Travis and Azure Pipelines. See
  [#4535](https://github.com/commercialhaskell/stack/issues/4535)/
* Show snapshot being used when `stack ghci` is invoked outside of a project
  directory. See
  [#3651](https://github.com/commercialhaskell/stack/issues/3651)
* The script interpreter now accepts a `--extra-dep` flag for adding
  packages not present in the snapshot. Currently, this only works
  with packages from Hackage, not Git repos or archives.
* When using the script interpreter with `--optimize` or `--compile`,
  Stack will perform an optimization of checking whether a newer
  executable exists, making reruns significantly faster. There's a
  downside to this, however: if you have a multifile script, and
  change one of the dependency modules, Stack will not automatically
  detect and recompile.
* `stack clean` will delete the entire `.stack-work/dist` directory,
  not just the relevant subdirectory for the current GHC version. See
  [#4480](https://github.com/commercialhaskell/stack/issues/4480).
* Add `stack purge` as a shortcut for `stack clean --full`. See
  [#3863](https://github.com/commercialhaskell/stack/issues/3863).
* Both `stack dot` and `stack ls dependencies` accept a
  `--global-hints` flag to bypass the need for an installed GHC. See
  [#4390](https://github.com/commercialhaskell/stack/issues/4390).
* Add the `stack config env` command for getting shell script environment
  variables. See [#620](https://github.com/commercialhaskell/stack/issues/620).
* Less verbose output from `stack setup` on Windows. See
  [#1212](https://github.com/commercialhaskell/stack/issues/1212).
* Add an optional `ignore-expiry` flag to the `hackage-security`
  section of the `~/.stack/config.yaml`. It allows to disable timestamp
  expiration verification just like `cabal --ignore-expiry` does.
  The flag is not enabled by default so that the default functionality
  is not changed.
* Include default values for most command line flags in the `--help`
  output. See
  [#893](https://github.com/commercialhaskell/stack/issues/893).
* Set the `GHC_ENVIRONMENT` environment variable to specify dependency
  packages explicitly when running test. This is done to prevent
  ambiguous module name errors in `doctest` tests.
* `get-stack` script now works on Windows CI machines of Appveyor,
  Travis and Azure Pipelines. See
  [#4535](https://github.com/commercialhaskell/stack/issues/4535)
* Warn when a Docker image does not include a `PATH` environment
  variable. See
  [#2472](https://github.com/commercialhaskell/stack/issues/2742)
* When using `system-ghc: true`, Stack will now find the appropriate GHC
  installation based on the version suffix, allowing you to more easily switch
  between various system-installed GHCs. See
  [#2433](https://github.com/commercialhaskell/stack/issues/2433).
* `stack init` will now support create a `stack.yaml` file without any local
  packages. See [#2465](https://github.com/commercialhaskell/stack/issues/2465)
* Store caches in SQLite database instead of files.
* No longer use "global" Docker image database (`docker.db`).
* User config files are respected for the script command. See
  [#3705](https://github.com/commercialhaskell/stack/issues/3705),
  [#3887](https://github.com/commercialhaskell/stack/issues/3887).
* Set the `GHC_ENVIRONMENT` environment variable to `-` to tell GHC to
  ignore any such files when GHC is new enough (>= 8.4.4), otherwise
  simply unset the variable. This allows Stack to have control of
  package databases when running commands like `stack exec ghci`, even
  in the presence of implicit environment files created by `cabal
  new-build`. See
  [#4706](https://github.com/commercialhaskell/stack/issues/4706).
* Use a database cache table to speed up discovery of installed GHCs
* You can specify multiple `--test-arguments` options. See
  [#2226](https://github.com/commercialhaskell/stack/issues/2226)
* Windows terminal width detection is now done. See
  [#3588](https://github.com/commercialhaskell/stack/issues/3588)
* On Windows, informs users if the 'programs' path contains a space character
  and further warns users if that path does not have an alternative short
  ('8 dot 3') name, referencing the `local-programs-path` configuration option.
  See [#4726](https://github.com/commercialhaskell/stack/issues/4726)
* Add `--docker-mount-mode` option to set the Docker volume mount mode
  for performance tuning on macOS.

Bug fixes:

* Ignore duplicate files for a single module when a Haskell module was
  generated from a preprocessor file. See
  [#4076](https://github.com/commercialhaskell/stack/issues/4076).
* Only track down components in current directory if there are no
  hs-source-dirs found. This eliminates a number of false-positive
  warnings, similar to
  [#4076](https://github.com/commercialhaskell/stack/issues/4076).
* Handle a change in GHC's hi-dump format around `addDependentFile`,
  which now includes a hash. See
  [yesodweb/yesod#1551](https://github.com/yesodweb/yesod/issues/1551)
* Fix `subdirs` for git repos in `extra-deps` to match whole directory names.
  Also fixes for `subdirs: .`. See
  [#4292](https://github.com/commercialhaskell/stack/issues/4292)
* Fix for git packages to update submodules to the correct state. See
  [#4314](https://github.com/commercialhaskell/stack/pull/4314)
* Add `--cabal-files` flag to `stack ide targets` command.
* Don't download ghc when using `stack clean`.
* Support loading in GHCi definitions from symlinked C files. Without this
  patch, Stack will try to find object files in the directory pointed to
  by symlinks, while GCC will produce the object files in the original
  directory. See
  [#4402](https://github.com/commercialhaskell/stack/pull/4402)
* Fix handling of GitHub and URL templates on Windows. See
  [commercialhaskell/stack#4394](https://github.com/commercialhaskell/stack/issues/4394)
* Fix `--file-watch` not responding to file modifications when running
  inside docker on Mac. See
  [#4506](https://github.com/commercialhaskell/stack/issues/4506)
* Using `--ghc-options` with `stack script --compile` now works.
* Ensure the detailed-0.9 type tests work.
  See [#4453](https://github.com/commercialhaskell/stack/issues/4453).
* Extra include and lib dirs are now order-dependent. See
  [#4527](https://github.com/commercialhaskell/stack/issues/4527).
* Apply GHC options when building a `Setup.hs` file. See
  [#4526](https://github.com/commercialhaskell/stack/issues/4526).
* Stack handles ABI changes in FreeBSD 12 by differentiating that version from
  previous.
* Help text for the `templates` subcommand now reflects behaviour in stack 1.9
  — that it downloads and shows a help file, rather than listing available
  templates.
* Fix detection of aarch64 platform (this broke when we upgraded to a newer
  Cabal version).
* Docker: fix detecting and pulling missing images with `--docker-auto-pull`, see
  [#4598](https://github.com/commercialhaskell/stack/issues/4598)
* Hackage credentials are not world-readable. See
  [#2159](https://github.com/commercialhaskell/stack/issues/2159).
* Warnings are dumped from logs even when color is enabled. See
  [#2997](https://github.com/commercialhaskell/stack/issues/2997)
* `stack init` will now work for cabal files with sublibraries. See
  [#4408](https://github.com/commercialhaskell/stack/issues/4408)
* When the Cabal spec version is newer than the global Cabal version, build
  against the snapshot's Cabal library. See
  [#4488](https://github.com/commercialhaskell/stack/issues/4488)
* Docker: fix detection of expected subprocess failures.  This fixes
  downloading a compatible `stack` executable  when the host `stack` is not
  compatible with the Docker image (on Linux), and doesn't show an unnecessary
  extra error when the in-container re-exec'ed `stack` exits with failure.
* The `stack ghci` command's `--ghc-options` flag now parses multiple options.
  See [#3315](https://github.com/commercialhaskell/stack/issues/3315).


## v1.9.3.1

Hackage-only release with no user facing changes (added compatibility
with `rio-0.1.9.2`).


## v1.9.3

Bug fixes:

* Stack can now be compiled again inside a directory that does not
  contain a `.git` directory, see
  [#4364](https://github.com/commercialhaskell/stack/issues/4364#issuecomment-431600841)
* Handle a change in GHC's hi-dump format around `addDependentFile`,
  which now includes a hash. See
  [yesodweb/yesod#1551](https://github.com/yesodweb/yesod/issues/1551)
* Allow variables to appear in template file names.


## v1.9.1.1

Hackage-only release with no user facing changes.

* Stack can now be compiled again inside a directory that does not
  contain a `.git` directory, see
  [#4364](https://github.com/commercialhaskell/stack/issues/4364#issuecomment-431600841)


## v1.9.1

Release notes:

* Statically linked Linux bindists are back again, thanks to [@nh2](https://github.com/nh2).
* We will be deleting the Ubuntu, Debian, CentOS, Fedora, and Arch package repos from `download.fpcomplete.com` soon.  These have been deprecated for over a year and have not received new releases, but were left in place for compatibility with older scripts.

Major changes:

* Upgrade to Cabal 2.4
    * Note that, in this process, the behavior of file globbing has
      been modified to match that of Cabal. In particular, this means
      that for Cabal spec versions less than 2.4, `*.txt` will
      match `foo.txt`, but not `foo.2.txt`.
* `GHCJS` support is being downgraded to 'experimental'. A warning notifying the user of the experimental status of `GHCJS` will be displayed.

Behavior changes:

* `ghc-options` from `stack.yaml` are now appended to `ghc-options` from
  `config.yaml`, whereas before they would be replaced.
* `stack build` will now announce when sublibraries of a package are being
  build, in the same way executables, tests, benchmarks and libraries are
  announced
* `stack sdist` will now announce the destination of the generated tarball,
    regardless of whether or not it passed the sanity checks
* The `--upgrade-cabal` option to `stack setup` has been
  deprecated. This feature no longer works with GHC 8.2 and
  later. Furthermore, the reason for this flag originally being
  implemented was drastically lessened once Stack started using the
  snapshot's `Cabal` library for custom setups. See:
  [#4070](https://github.com/commercialhaskell/stack/issues/4070).
* With the new namespaced template feature, `stack templates` is no
  longer able to meaningfully display a list of all templates
  available. Instead, the command will download and display a
  [help file](https://github.com/commercialhaskell/stack-templates/blob/master/STACK_HELP.md)
  with more information on how to discover templates. See:
  [#4039](https://github.com/commercialhaskell/stack/issues/4039)
* Build tools are now handled in a similar way to `cabal-install`. In
  particular, for legacy `build-tools` fields, we use a hard-coded
  list of build tools in place of looking up build tool packages in a
  tool map. This both brings Stack's behavior closer into line with
  `cabal-install`, avoids some bugs, and opens up some possible
  optimizations/laziness. See:
  [#4125](https://github.com/commercialhaskell/stack/issues/4125).
* Mustache templating is not applied to large files (over 50kb) to
  avoid performance degredation. See:
  [#4133](https://github.com/commercialhaskell/stack/issues/4133).
* `stack upload` signs the package by default, as documented. `--no-signature`
  turns the signing off.
  [#3739](https://github.com/commercialhaskell/stack/issues/3739)
* In case there is a network connectivity issue while trying to
  download a template, stack will check whether that template had
  been downloaded before. In that case, the cached version will be
  used. See [#3850](https://github.com/commercialhaskell/stack/issues/3850).

Other enhancements:

* On Windows before Windows 10, --color=never is the default on terminals that
  can support ANSI color codes in output only by emulation
* On Windows, recognise a 'mintty' (false) terminal as a terminal, by default
* `stack build` issues a warning when `base` is explicitly listed in
  `extra-deps` of `stack.yaml`
* `stack build` suggests trying another GHC version should the build
  plan end up requiring unattainable `base` version.
* A new sub command `run` has been introduced to build and run a specified executable
  similar to `cabal run`. If no executable is provided as the first argument, it
  defaults to the first available executable in the project.
* `stack build` missing dependency suggestions (on failure to construct a valid
  build plan because of missing deps) are now printed with their latest
  cabal file revision hash. See
  [#4068](https://github.com/commercialhaskell/stack/pull/4068).
* Added new `--tar-dir` option to `stack sdist`, that allows to copy
  the resulting tarball to the specified directory.
* Introduced the `--interleaved-output` command line option and
  `build.interleaved-output` config value which causes multiple concurrent
  builds to dump to stderr at the same time with a `packagename> ` prefix. See
  [#3225](https://github.com/commercialhaskell/stack/issues/3225).
* The default retry strategy has changed to exponential backoff.
  This should help with
  [#3510](https://github.com/commercialhaskell/stack/issues/3510).
* `stack new` now allows template names of the form `username/foo` to
  download from a user other than `commercialstack` on Github, and can be prefixed
  with the service `github:`, `gitlab:`, or `bitbucket:`.  [#4039](https://github.com/commercialhaskell/stack/issues/4039)
* Switch to `githash` to include some unmerged bugfixes in `gitrev`
  Suggestion to add `'allow-newer': true` now shows path to user config
  file where this flag should be put into [#3685](https://github.com/commercialhaskell/stack/issues/3685)
* `stack ghci` now asks which main target to load before doing the build,
  rather than after
* Bump to hpack 0.29.0
* With GHC 8.4 and later, Haddock is given the `--quickjump` flag.
* It is possible to specify the Hackage base URL to upload packages to, instead
  of the default of `https://hackage.haskell.org/`, by using `hackage-base-url`
  configuration option.
* When using Nix, if a specific minor version of GHC is not requested, the
  latest minor version in the given major branch will be used automatically.

Bug fixes:

* `stack ghci` now does not invalidate `.o` files on repeated runs,
  meaning any modules compiled with `-fobject-code` will be cached
  between ghci runs. See
  [#4038](https://github.com/commercialhaskell/stack/pull/4038).
* `~/.stack/config.yaml` and `stack.yaml` terminating by newline
* The previous released caused a regression where some `stderr` from the
  `ghc-pkg` command showed up in the terminal. This output is now silenced.
* A regression in recompilation checking introduced in v1.7.1 has been fixed.
  See [#4001](https://github.com/commercialhaskell/stack/issues/4001)
* `stack ghci` on a package with internal libraries was erroneously looking
  for a wrong package corresponding to the internal library and failing to
  load any module. This has been fixed now and changes to the code in the
  library and the sublibrary are properly tracked. See
  [#3926](https://github.com/commercialhaskell/stack/issues/3926).
* For packages with internal libraries not depended upon, `stack build` used
  to fail the build process since the internal library was not built but it
  was tried to be registered. This is now fixed by always building internal
  libraries. See
  [#3996](https://github.com/commercialhaskell/stack/issues/3996).
* `--no-nix` was not respected under NixOS
* Fix a regression which might use a lot of RAM. See
  [#4027](https://github.com/commercialhaskell/stack/issues/4027).
* Order of commandline arguments does not matter anymore.
  See [#3959](https://github.com/commercialhaskell/stack/issues/3959)
* When prompting users about saving their Hackage credentials on upload,
  flush to stdout before waiting for the response so the prompt actually
  displays. Also fixes a similar issue with ghci target selection prompt.
* If `cabal` is not on PATH, running `stack solver` now prompts the user
  to run `stack install cabal-install`
* `stack build` now succeeds in building packages which contain sublibraries
  which are dependencies of executables, tests or benchmarks but not of the
  main library. See
  [#3787](https://github.com/commercialhaskell/stack/issues/3787).
* Sublibraries are now properly considered for coverage reports when the test
  suite depends on the internal library. Before, stack was erroring when
  trying to generate the coverage report, see
  [#4105](https://github.com/commercialhaskell/stack/issues/4105).
* Sublibraries are now added to the precompiled cache and recovered from there
  when the snapshot gets updated. Previously, updating the snapshot when there
  was a package with a sublibrary in the snapshot resulted in broken builds.
  This is now fixed, see
  [#4071](https://github.com/commercialhaskell/stack/issues/4071).
* [#4114](https://github.com/commercialhaskell/stack/issues/4114) Stack pretty prints error messages with proper `error` logging
  level instead of `warning` now. This also fixes self-executing scripts
  not piping plan construction errors from runhaskell to terminal (issue
  [#3942](https://github.com/commercialhaskell/stack/issues/3942)).
* Fix invalid "While building Setup.hs" when Cabal calls fail. See:
  [#3934](https://github.com/commercialhaskell/stack/issues/3934)
* `stack upload` signs the package by default, as documented. `--no-signature`
  turns the signing off.
  [#3739](https://github.com/commercialhaskell/stack/issues/3739)


## v1.7.1

Release notes:

* aarch64 (64-bit ARM) bindists are now available for the first time.
* Statically linked Linux bindists are no longer available, due to difficulty with GHC 8.2.2 on Alpine Linux.
* 32-bit Linux GMP4 bindists for CentOS 6 are no longer available, since GHC 8.2.2 is no longer being built for that platform.

Major changes:

* Upgrade from Cabal 2.0 to Cabal 2.2

Behavior changes:

* `stack setup` no longer uses different GHC configure options on Linux
  distributions that use GCC with PIE enabled by default.  GHC detects
  this itself since ghc-8.0.2, and Stack's attempted workaround for older
  versions caused more problems than it solved.
* `stack new` no longer initializes a project if the project template contains
   a stack.yaml file.

Other enhancements:

* A new sub command `ls` has been introduced to stack to view
  local and remote snapshots present in the system. Use `stack ls
  snapshots --help` to get more details about it.
* `list-dependencies` has been deprecated. The functionality has
  to accessed through the new `ls dependencies` interface. See
  [#3669](https://github.com/commercialhaskell/stack/issues/3669)
  for details.
* Specify User-Agent HTTP request header on every HTTP request.
  See [#3628](https://github.com/commercialhaskell/stack/issues/3628) for details.
* `stack setup` looks for GHC bindists and installations by any OS key
  that is compatible (rather than only checking a single one).   This is
  relevant on Linux where different distributions may have different
  combinations of libtinfo 5/6, ncurses 5/6, and gmp 4/5, and will allow
  simpifying the setup-info metadata YAML for future GHC releases.
* The build progress bar reports names of packages currently building.
* `stack setup --verbose` causes verbose output of GHC configure process.
  See [#3716](https://github.com/commercialhaskell/stack/issues/3716)
* Improve the error message when an `extra-dep` from a path or git reference can't be found
  See [#3808](https://github.com/commercialhaskell/stack/pull/3808)
* Nix integration is now disabled on windows even if explicitly enabled,
  since it isn't supported. See
  [#3600](https://github.com/commercialhaskell/stack/issues/3600)
* `stack build` now supports a new flag `--keep-tmp-files` to retain intermediate
  files and directories for the purpose of debugging.
  It is best used with ghc's equivalent flag,
  i.e. `stack build --keep-tmp-files --ghc-options=-keep-tmp-files`.
  See [#3857](https://github.com/commercialhaskell/stack/issues/3857)
* Improved error messages for snapshot parse exceptions
* `stack unpack` now supports a `--to /target/directory` option to
  specify where to unpack the package into
* `stack hoogle` now supports a new flag `--server` that launches local
  Hoogle server on port 8080. See
  [#2310](https://github.com/commercialhaskell/stack/issues/2310)

Bug fixes:

* The script interpreter's implicit file arguments are now passed before other
  arguments. See [#3658](https://github.com/commercialhaskell/stack/issues/3658).
  In particular, this makes it possible to pass `-- +RTS ... -RTS` to specify
  RTS arguments used when running the script.
* Don't ignore the template `year` parameter in config files, and clarify the
  surrounding documentation. See
  [#2275](https://github.com/commercialhaskell/stack/issues/2275).
* Benchmarks used to be run concurrently with other benchmarks
  and build steps. This is non-ideal because CPU usage of other processes
  may interfere with benchmarks. It also prevented benchmark output from
  being displayed by default. This is now fixed. See
  [#3663](https://github.com/commercialhaskell/stack/issues/3663).
* `stack ghci` now allows loading multiple packages with the same
  module name, as long as they have the same filepath. See
  [#3776](https://github.com/commercialhaskell/stack/pull/3776).
* `stack ghci` no longer always adds a dependency on `base`. It is
  now only added when there are no local targets. This allows it to
  be to load code that uses replacements for `base`. See
  [#3589](https://github.com/commercialhaskell/stack/issues/3589#issuecomment)
* `stack ghci` now uses correct paths for autogen files with
  [#3791](https://github.com/commercialhaskell/stack/issues/3791)
* When a package contained sublibraries, stack was always recompiling the
  package. This has been fixed now, no recompilation is being done because of
  sublibraries. See [#3899](https://github.com/commercialhaskell/stack/issues/3899).
* The `get-stack.sh` install script now matches manual instructions
  when it comes to Debian/Fedora/CentOS install dependencies.
* Compile Cabal-simple with gmp when using Nix.
  See [#2944](https://github.com/commercialhaskell/stack/issues/2944)
* `stack ghci` now replaces the stack process with ghci. This improves
  signal handling behavior. In particular, handling of Ctrl-C.  To make
  this possible, the generated files are now left behind after exit.
  The paths are based on hashing file contents, and it's stored in the
  system temporary directory, so this shouldn't result in too much
  garbage. See
  [#3821](https://github.com/commercialhaskell/stack/issues/3821).


## v1.6.5

Bug fixes:

* Some unnecessary rebuilds when no files were changed are now avoided, by
  having a separate build cache for each component of a package. See
  [#3732](https://github.com/commercialhaskell/stack/issues/3732).
* Correct the behavior of promoting a package from snapshot to local
  package. This would get triggered when version bounds conflicted in
  a snapshot, which could be triggered via Hackage revisions for old
  packages. This also should allow custom snapshots to define
  conflicting versions of packages without issue. See
  [Stackage issue #3185](https://github.com/fpco/stackage/issues/3185).
* When promoting packages from snapshot to local, we were
  occassionally discarding the actual package location content and
  instead defaulting to pulling the package from the index. We now
  correctly retain this information. Note that if you were affected by
  this bug, you will likely need to delete the binary build cache
  associated with the relevant custom snapshot. See
  [#3714](https://github.com/commercialhaskell/stack/issues/3714).
* `--no-rerun-tests` has been fixed. Previously, after running a test
  we were forgetting to record the result, which meant that all tests
  always ran even if they had already passed before. See
  [#3770](https://github.com/commercialhaskell/stack/pull/3770).
* Includes a patched version of `hackage-security` which fixes both
  some issues around asynchronous exception handling, and moves from
  directory locking to file locking, making the update mechanism
  resilient against SIGKILL and machine failure. See
  [hackage-security #187](https://github.com/haskell/hackage-security/issues/187)
  and [#3073](https://github.com/commercialhaskell/stack/issues/3073).


## v1.6.3.1

Hackage-only release with no user facing changes (updated to build with
newer version of hpack dependency).


## v1.6.3

Enhancements:

* In addition to supporting `.tar.gz` and `.zip` files as remote archives,
  plain `.tar` files are now accepted too. This will additionally help with
  cases where HTTP servers mistakenly set the transfer encoding to `gzip`. See
  [#3647](https://github.com/commercialhaskell/stack/issues/3647).
* Links to docs.haskellstack.org ignore Stack version patchlevel.
* Downloading Docker-compatible `stack` binary ignores Stack version patchlevel.

Bug fixes:

* For versions of Cabal before 1.24, ensure that the dependencies of
  non-buildable components are part of the build plan to work around an old
  Cabal bug. See [#3631](https://github.com/commercialhaskell/stack/issues/3631).
* Run the Cabal file checking in the `sdist` command more reliably by
  allowing the Cabal library to flatten the
  `GenericPackageDescription` itself.


## v1.6.1.1

Hackage-only release with no user facing changes (updated to build with
newer dependency versions).


## v1.6.1

Major changes:

* Complete overhaul of how snapshots are defined, the `packages` and
  `extra-deps` fields, and a number of related items. For full
  details, please see
  [the writeup on these changes](https://www.fpcomplete.com/blog/2017/07/stacks-new-extensible-snapshots). [PR #3249](https://github.com/commercialhaskell/stack/pull/3249),
  see the PR description for a number of related issues.
* Upgraded to version 2.0 of the Cabal library.

Behavior changes:

* The `--install-ghc` flag is now on by default. For example, if you
  run `stack build` in a directory requiring a GHC that you do not
  currently have, Stack will automatically download and install that
  GHC. You can explicitly set `install-ghc: false` or pass the flag
  `--no-install-ghc` to regain the previous behavior.
* `stack ghci` no longer loads modules grouped by package. This is
  always an improvement for plain ghci - it makes loading faster and
  less noisy. For intero, this has the side-effect that it will no
  longer load multiple packages that depend on TH loading relative
  paths.  TH relative paths will still work when loading a single
  package into intero. See
  [#3309](https://github.com/commercialhaskell/stack/issues/3309)
* Setting GHC options for a package via `ghc-options:` in your
  `stack.yaml` will promote it to a local package, providing for more
  consistency with flags and better reproducibility. See:
  [#849](https://github.com/commercialhaskell/stack/issues/849)
* The `package-indices` setting with Hackage no longer works with the
  `00-index.tar.gz` tarball, but must use the `01-index.tar.gz` file
  to allow revised packages to be found.
* Options passed via `--ghci-options` are now passed to the end of the
  invocation of ghci, instead of the middle.  This allows using `+RTS`
  without an accompanying `-RTS`.
* When auto-detecting `--ghc-build`, `tinfo6` is now preferred over
  `standard` if both versions of libtinfo are installed
* Addition of `stack build --copy-compiler-tool`, to allow tools like
  intero to be installed globally for a particular compiler.
  [#2643](https://github.com/commercialhaskell/stack/issues/2643)
* Stack will ask before saving hackage credentials to file. This new
  prompt can be avoided by using the `save-hackage-creds` setting. Please
  see [#2159](https://github.com/commercialhaskell/stack/issues/2159).
* The `GHCRTS` environment variable will no longer be passed through to
  every program stack runs. Instead, it will only be passed through
  commands like `exec`, `runghc`, `script`, `ghci`, etc.
  See [#3444](https://github.com/commercialhaskell/stack/issues/3444).
* `ghc-options:` for specific packages will now come after the options
  specified for all packages / particular sets of packages. See
  [#3573](https://github.com/commercialhaskell/stack/issues/3573).
* The `pvp-bounds` feature is no longer fully functional, due to some
  issues with the Cabal library's printer. See
  [#3550](https://github.com/commercialhaskell/stack/issues/3550).

Other enhancements:

* The `with-hpack` configuration option specifies an Hpack executable to use
  instead of the Hpack bundled with Stack. Please
  see [#3179](https://github.com/commercialhaskell/stack/issues/3179).
* It's now possible to skip tests and benchmarks using `--skip`
  flag
* `GitSHA1` is now `StaticSHA256` and is implemented using the `StaticSize 64 ByteString` for improved performance.
  See [#3006](https://github.com/commercialhaskell/stack/issues/3006)
* Dependencies via HTTP(S) archives have been generalized to allow
  local file path archives, as well as to support setting a
  cryptographic hash (SHA256) of the contents for better
  reproducibility.
* Allow specifying `--git-branch` when upgrading
* When running `stack upgrade` from a file which is different from the
  default executable path (e.g., on POSIX systems,
  `~/.local/bin/stack`), it will now additionally copy the new
  executable over the currently running `stack` executable. If
  permission is denied (such as in `/usr/local/bin/stack`), the user
  will be prompted to try again using `sudo`. This is intended to
  assist with the user experience when the `PATH` environment variable
  has not been properly configured, see
  [#3232](https://github.com/commercialhaskell/stack/issues/3232).
* `stack setup` for ghcjs will now install `alex` and `happy` if
  they are not present.  See
  [#3109](https://github.com/commercialhaskell/stack/issues/3232).
* Added `stack ghci --only-main` flag, to skip loading / importing
  all but main modules. See the ghci documentation page
  for further info.
* Allow GHC's colored output to show through. GHC colors output
  starting with version 8.2.1, for older GHC this does nothing.
  Sometimes GHC's heuristics would work fine even before this change,
  for example in `stack ghci`, but this override's GHC's heuristics
  when they're broken by our collecting and processing GHC's output.
* Extended the `ghc-options` field to support `$locals`, `$targets`,
  and `$everything`. See:
  [#3329](https://github.com/commercialhaskell/stack/issues/3329)
* Better error message for case that `stack ghci` file targets are
  combined with invalid package targets. See:
  [#3342](https://github.com/commercialhaskell/stack/issues/3342)
* For profiling now uses `-fprof-auto -fprof-cafs` instead of
  the deprecated `-auto-all -caf-all`. See:
  [#3360](https://github.com/commercialhaskell/stack/issues/3360)
* Better descriptions are now available for `stack upgrade --help`. See:
  [#3070](https://github.com/commercialhaskell/stack/issues/3070)
* When using Nix, nix-shell now depends always on gcc to prevent build errors
  when using the FFI. As ghc depends on gcc anyway, this doesn't increase the
  dependency footprint.
* `--cwd DIR` can now be passed to `stack exec` in order to execute the
  program in a different directory. See:
  [#3264](https://github.com/commercialhaskell/stack/issues/3264)
* Plan construction will detect if you add an executable-only package
  as a library dependency, resulting in much clearer error
  messages. See:
  [#2195](https://github.com/commercialhaskell/stack/issues/2195).
* Addition of `--ghc-options` to `stack script` to pass options directly
  to GHC. See:
  [#3454](https://github.com/commercialhaskell/stack/issues/3454)
* Add hpack `package.yaml` to build Stack itself
* Add `ignore-revision-mismatch` setting. See:
  [#3520](https://github.com/commercialhaskell/stack/issues/3520).
* Log when each individual test suite finishes. See:
  [#3552](https://github.com/commercialhaskell/stack/issues/3552).
* Avoid spurious rebuilds when using `--file-watch` by not watching files for
  executable, test and benchmark components that aren't a target. See:
  [#3483](https://github.com/commercialhaskell/stack/issues/3483).
* Stack will now try to detect the width of the running terminal
  (only on POSIX for the moment) and use that to better display
  output messages. Work is ongoing, so some messages will not
  be optimal yet. The terminal width can be overridden with the
  new `--terminal-width` command-line option (this works even on
  non-POSIX).
* Passing non local packages as targets to `stack ghci` will now
  cause them to be used as `-package` args along with package
  hiding.
* Detect when user changed .cabal file instead of package.yaml. This
  was implemented upstream in hpack. See
  [#3383](https://github.com/commercialhaskell/stack/issues/3383).
* Automatically run `autoreconf -i` as necessary when a `configure`
  script is missing. See
  [#3534](https://github.com/commercialhaskell/stack/issues/3534)
* GHC bindists can now be identified by their SHA256 checksum in addition to
  their SHA1 checksum, allowing for more security in download.
* For filesystem setup-info paths, it's no longer assumed that the
  directory is writable, instead a temp dir is used.  See
  [#3188](https://github.com/commercialhaskell/stack/issues/3188).

Bug fixes:

* `stack hoogle` correctly generates Hoogle databases. See:
  [#3362](https://github.com/commercialhaskell/stack/issues/3362)
* `stack --docker-help` is now clearer about --docker implying
   system-ghc: true, rather than both --docker and --no-docker.
* `stack haddock` now includes package names for all modules in the
   Haddock index page. See:
  [#2886](https://github.com/commercialhaskell/stack/issues/2886)
* Fixed an issue where Stack wouldn't detect missing Docker images
  properly with newer Docker versions.
  [#3171](https://github.com/commercialhaskell/stack/pull/3171)
* Previously, cabal files with just test-suite could cause build to fail
  ([#2862](https://github.com/commercialhaskell/stack/issues/2862))
* If an invalid snapshot file has been detected (usually due to
  mismatched hashes), Stack will delete the downloaded file and
  recommend either retrying or filing an issue upstream. See
  [#3319](https://github.com/commercialhaskell/stack/issues/3319).
* Modified the flag parser within Stack to match the behavior of
  Cabal's flag parser, which allows multiple sequential dashes. See
  [#3345](https://github.com/commercialhaskell/stack/issues/3345)
* Now clears the hackage index cache if it is older than the
  downloaded index.  Fixes potential issue if stack was interrupted when
  updating index.
  See [#3033](https://github.com/commercialhaskell/stack/issues/3033)
* The Stack install script now respects the `-d` option.
  See [#3366](https://github.com/commercialhaskell/stack/pull/3366).
* `stack script` can now handle relative paths to source files.
  See [#3372](https://github.com/commercialhaskell/stack/issues/3372).
* Fixes explanation of why a target is needed by the build plan, when the
  target is an extra dependency from the commandline.
  See [#3378](https://github.com/commercialhaskell/stack/issues/3378).
* Previously, if you delete a yaml file from ~/.stack/build-plan, it would
  trust the etag and not re-download.  Fixed in this version.
* Invoking `stack --docker` in parallel now correctly locks the sqlite database.
  See [#3400](https://github.com/commercialhaskell/stack/issues/3400).
* docs.haskellstack.org RTD documentation search is replaced by the mkdocs
  search. Please see
  [#3376](https://github.com/commercialhaskell/stack/issues/3376).
* `stack clean` now works with nix.  See
  [#3468](https://github.com/commercialhaskell/stack/issues/3376).
* `stack build --only-dependencies` no longer builds local project packages
  that are depended on. See
  [#3476](https://github.com/commercialhaskell/stack/issues/3476).
* Properly handle relative paths stored in the precompiled cache files. See
  [#3431](https://github.com/commercialhaskell/stack/issues/3431).
* In some cases, Cabal does not realize that it needs to reconfigure, and must
  be told to do so automatically. This would manifest as a "shadowed
  dependency" error message. We now force a reconfigure whenever a dependency is
  built, even if the package ID remained the same. See
  [#2781](https://github.com/commercialhaskell/stack/issues/2781).
* When `--pvp-bounds` is enabled for sdist or upload, internal
  dependencies could cause errors when uploaded to hackage.  This is
  fixed, see [#3290](https://github.com/commercialhaskell/stack/issues/3290)
* Fixes a bug where nonexistent hackage versions would cause stack to
  suggest the same package name, without giving version info. See
  [#3562](https://github.com/commercialhaskell/stack/issues/3562)
* Fixes a bug that has existed since 1.5.0, where
  `stack setup --upgrade-cabal` would say that Cabal is already the latest
  version, when it wasn't.
* Ensure that an `extra-dep` from a local directory is not treated as
  a `$locals` for GHC options purposes. See
  [#3574](https://github.com/commercialhaskell/stack/issues/3574).
* Building all executables only happens once instead of every
  time. See
  [#3229](https://github.com/commercialhaskell/stack/issues/3229) for
  more info.


## 1.5.1

Bug fixes:

* Stack eagerly tries to parse all cabal files related to a
  snapshot. Starting with Stackage Nightly 2017-07-31, snapshots are
  using GHC 8.2.1, and the `ghc.cabal` file implicitly referenced uses
  the (not yet supported) Cabal 2.0 file format. Future releases of
  Stack will both be less eager about cabal file parsing and support
  Cabal 2.0. This patch simply bypasses the error for invalid parsing.


## 1.5.0

Behavior changes:

* `stack profile` and `stack trace` now add their extra RTS arguments for
  benchmarks and tests to the beginning of the args, instead of the end.
  See [#2399](https://github.com/commercialhaskell/stack/issues/2399)
* Support for Git-based indices has been removed.

Other enhancements:

* `stack setup` allow to control options passed to ghcjs-boot with
  `--ghcjs-boot-options` (one word at a time) and `--[no-]ghcjs-boot-clean`
* `stack setup` now accepts a `--install-cabal VERSION` option which
  will install a specific version of the Cabal library globally.
* Updates to store-0.4.1, which has improved performance and better error
  reporting for version tags.  A side-effect of this is that all of
  stack's binary caches will be invalidated.
* `stack solver` will now warn about unexpected cabal-install versions.
  See [#3044](https://github.com/commercialhaskell/stack/issues/3044)
* Upstream packages unpacked to a temp dir are now deleted as soon as
  possible to avoid running out of space in `/tmp`.
  See [#3018](https://github.com/commercialhaskell/stack/issues/3018)
* Add short synonyms for `test-arguments` and `benchmark-arguments` options.
* Adds `STACK_WORK` environment variable, to specify work dir.
  See [#3063](https://github.com/commercialhaskell/stack/issues/3063)
* Can now use relative paths for `extra-include-dirs` and `extra-lib-dirs`.
  See [#2830](https://github.com/commercialhaskell/stack/issues/2830)
* Improved bash completion for many options, including `--ghc-options`,
  `--flag`, targets, and project executables for `exec`.
* `--haddock-arguments` is actually used now when `haddock` is invoked
  during documentation generation.
* `--[no-]haddock-hyperlink-source` flag added which allows toggling
  of sources being included in Haddock output.
  See [#3099](https://github.com/commercialhaskell/stack/issues/3099)
* `stack ghci` will now skip building all local targets, even if they have
  downstream deps, as long as it's registered in the DB.
* The pvp-bounds feature now supports adding `-revision` to the end of
  each value, e.g. `pvp-bounds: both-revision`. This means that, when
  uploading to Hackage, Stack will first upload your tarball with an
  unmodified `.cabal` file, and then upload a cabal file revision with
  the PVP bounds added. This can be useful&mdash;especially combined
  with the
  [Stackage no-revisions feature](http://www.snoyman.com/blog/2017/04/stackages-no-revisions-field)&mdash;as
  a method to ensure PVP compliance without having to proactively fix
  bounds issues for Stackage maintenance.
* Expose a `save-hackage-creds` configuration option
* On GHC <= 7.8, filters out spurious linker warnings on windows
  See [#3127](https://github.com/commercialhaskell/stack/pull/3127)
* Better error messages when creating or building packages which alias
  wired-in packages. See
  [#3172](https://github.com/commercialhaskell/stack/issues/3172).
* MinGW bin folder now is searched for dynamic libraries. See [#3126](https://github.com/commercialhaskell/stack/issues/3126)
* When using Nix, nix-shell now depends always on git to prevent runtime errors
  while fetching metadata
* The `stack unpack` command now accepts a form where an explicit
  Hackage revision hash is specified, e.g. `stack unpack
  foo-1.2.3@gitsha1:deadbeef`. Note that this should be considered
  _experimental_, Stack will likely move towards a different hash
  format in the future.
* Binary "stack upgrade" will now warn if the installed executable is not
  on the PATH or shadowed by another entry.
* Allow running tests on tarball created by sdist and upload
  [#717](https://github.com/commercialhaskell/stack/issues/717).

Bug fixes:

* Fixes case where `stack build --profile` might not cause executables /
  tests / benchmarks to be rebuilt.
  See [#2984](https://github.com/commercialhaskell/stack/issues/2984)
* `stack ghci file.hs` now loads the file even if it isn't part of
  your project.
* `stack clean --full` now works when docker is enabled.
  See [#2010](https://github.com/commercialhaskell/stack/issues/2010)
* Fixes an issue where cyclic deps can cause benchmarks or tests to be run
  before they are built.
  See [#2153](https://github.com/commercialhaskell/stack/issues/2153)
* Fixes `stack build --file-watch` in cases where a directory is removed
  See [#1838](https://github.com/commercialhaskell/stack/issues/1838)
* Fixes `stack dot` and `stack list-dependencies` to use info from the
  package database for wired-in-packages (ghc, base, etc).
  See [#3084](https://github.com/commercialhaskell/stack/issues/3084)
* Fixes `stack --docker build` when user is part of libvirt/libvirtd
  groups on Ubuntu Yakkety (16.10).
  See [#3092](https://github.com/commercialhaskell/stack/issues/3092)
* Switching a package between extra-dep and local package now forces
  rebuild (previously it wouldn't if versions were the same).
  See [#2147](https://github.com/commercialhaskell/stack/issues/2147)
* `stack upload` no longer reveals your password when you type it on
  MinTTY-based Windows shells, such as Cygwin and MSYS2.
  See [#3142](https://github.com/commercialhaskell/stack/issues/3142)
* `stack script`'s import parser will now properly parse files that
  have Windows-style line endings (CRLF)


## 1.4.0

Release notes:

* Docker images:
  [fpco/stack-full](https://hub.docker.com/r/fpco/stack-full/) and
  [fpco/stack-run](https://hub.docker.com/r/fpco/stack-run/)
  are no longer being built for LTS 8.0 and above.
  [fpco/stack-build](https://hub.docker.com/r/fpco/stack-build/)
  images continue to be built with a
  [simplified process](https://github.com/commercialhaskell/stack/tree/master/etc/dockerfiles/stack-build).
  [#624](https://github.com/commercialhaskell/stack/issues/624)

Major changes:

* A new command, `script`, has been added, intended to make the script
  interpreter workflow more reliable, easier to use, and more
  efficient. This command forces the user to provide a `--resolver`
  value, ignores all config files for more reproducible results, and
  optimizes the existing package check to make the common case of all
  packages already being present much faster. This mode does require
  that all packages be present in a snapshot, however.
  [#2805](https://github.com/commercialhaskell/stack/issues/2805)

Behavior changes:

* The default package metadata backend has been changed from Git to
  the 01-index.tar.gz file, from the hackage-security project. This is
  intended to address some download speed issues from Github for
  people in certain geographic regions. There is now full support for
  checking out specific cabal file revisions from downloaded tarballs
  as well. If you manually specify a package index with only a Git
  URL, Git will still be used. See
  [#2780](https://github.com/commercialhaskell/stack/issues/2780)
* When you provide the `--resolver` argument to the `stack unpack`
  command, any packages passed in by name only will be looked up in
  the given snapshot instead of taking the latest version. For
  example, `stack --resolver lts-7.14 unpack mtl` will get version
  2.2.1 of `mtl`, regardless of the latest version available in the
  package indices. This will also force the same cabal file revision
  to be used as is specified in the snapshot.

    Unpacking via a package identifier (e.g. `stack --resolver lts-7.14
    unpack mtl-2.2.1`) will ignore any settings in the snapshot and take
    the most recent revision.

    For backwards compatibility with tools relying on the presence of a
    `00-index.tar`, Stack will copy the `01-index.tar` file to
    `00-index.tar`. Note, however, that these files are different; most
    importantly, 00-index contains only the newest revisions of cabal
    files, while 01-index contains all versions. You may still need to
    update your tooling.
* Passing `--(no-)nix-*` options now no longer implies `--nix`, except for
  `--nix-pure`, so that the user preference whether or not to use Nix is
  honored even in the presence of options that change the Nix behavior.

Other enhancements:

* Internal cleanup: configuration types are now based much more on lenses
* `stack build` and related commands now allow the user to disable debug symbol stripping
  with new `--no-strip`, `--no-library-stripping`, and `--no-executable-shipping` flags,
  closing [#877](https://github.com/commercialhaskell/stack/issues/877).
  Also turned error message for missing targets more readable ([#2384](https://github.com/commercialhaskell/stack/issues/2384))
* `stack haddock` now shows index.html paths when documentation is already up to
  date. Resolved [#781](https://github.com/commercialhaskell/stack/issues/781)
* Respects the `custom-setup` field introduced in Cabal 1.24. This
  supercedes any `explicit-setup-deps` settings in your `stack.yaml`
  and trusts the package's `.cabal` file to explicitly state all its
  dependencies.
* If system package installation fails, `get-stack.sh` will fail as well. Also
  shows warning suggesting to run `apt-get update` or similar, depending on the
  OS.
  ([#2898](https://github.com/commercialhaskell/stack/issues/2898))
* When `stack ghci` is run with a config with no packages (e.g. global project),
  it will now look for source files in the current work dir.
  ([#2878](https://github.com/commercialhaskell/stack/issues/2878))
* Bump to hpack 0.17.0 to allow `custom-setup` and `!include "..."` in `package.yaml`.
* The script interpreter will now output error logging.  In particular,
  this means it will output info about plan construction errors.
  ([#2879](https://github.com/commercialhaskell/stack/issues/2879))
* `stack ghci` now takes `--flag` and `--ghc-options` again (inadvertently
  removed in 1.3.0).
  ([#2986](https://github.com/commercialhaskell/stack/issues/2986))
* `stack exec` now takes `--rts-options` which passes the given arguments inside of
  `+RTS ... args .. -RTS` to the executable. This works around stack itself consuming
  the RTS flags on Windows. ([#2640](https://github.com/commercialhaskell/stack/issues/2640))
* Upgraded `http-client-tls` version, which now offers support for the
  `socks5://` and `socks5h://` values in the `http_proxy` and `https_proxy`
  environment variables.

Bug fixes:

* Bump to hpack 0.16.0 to avoid character encoding issues when reading and
  writing on non-UTF8 systems.
* `stack ghci` will no longer ignore hsSourceDirs that contain `..`. ([#2895](https://github.com/commercialhaskell/stack/issues/2895))
* `stack list-dependencies --license` now works for wired-in-packages,
  like base. ([#2871](https://github.com/commercialhaskell/stack/issues/2871))
* `stack setup` now correctly indicates when it uses system ghc
  ([#2963](https://github.com/commercialhaskell/stack/issues/2963))
* Fix to `stack config set`, in 1.3.2 it always applied to
  the global project.
  ([#2709](https://github.com/commercialhaskell/stack/issues/2709))
* Previously, cabal files without exe or lib would fail on the "copy" step.
  ([#2862](https://github.com/commercialhaskell/stack/issues/2862))
* `stack upgrade --git` now works properly.  Workaround for affected
  versions (>= 1.3.0) is to instead run `stack upgrade --git --source-only`.
  ([#2977](https://github.com/commercialhaskell/stack/issues/2977))
* Added support for GHC 8's slightly different warning format for
  dumping warnings from logs.
* Work around a bug in Cabal/GHC in which package IDs are not unique
  for different source code, leading to Stack not always rebuilding
  packages depending on local packages which have
  changed. ([#2904](https://github.com/commercialhaskell/stack/issues/2904))

## 1.3.2

Bug fixes:

* `stack config set` can now be used without a compiler installed
  [#2852](https://github.com/commercialhaskell/stack/issues/2852).
* `get-stack.sh` now installs correct binary on ARM for generic linux and raspbian,
  closing [#2856](https://github.com/commercialhaskell/stack/issues/2856).
* Correct the testing of whether a package database exists by checking
  for the `package.cache` file itself instead of the containing
  directory.
* Revert a change in the previous release which made it impossible to
  set local extra-dep packages as targets. This was overkill; we
  really only wanted to disable their test suites, which was already
  handled by a later
  patch. [#2849](https://github.com/commercialhaskell/stack/issues/2849)
* `stack new` always treats templates as being UTF-8 encoding,
  ignoring locale settings on a local machine. See
  [Yesod mailing list discussion](https://groups.google.com/d/msg/yesodweb/ZyWLsJOtY0c/aejf9E7rCAAJ)

## 1.3.0

Release notes:

* For the _next_ stack release after this one, we are planning
  changes to our Linux releases, including dropping our Ubuntu,
  Debian, CentOS, and Fedora package repositories and switching to
  statically linked binaries. See
  [#2534](https://github.com/commercialhaskell/stack/issues/2534).
  Note that upgrading without a package manager has gotten easier
  with new binary upgrade support in `stack upgrade` (see the Major
  Changes section below for more information). In addition, the
  get.haskellstack.org script no longer installs from Ubuntu,
  Debian, CentOS, or Fedora package repositories. Instead it places
  a generic binary in /usr/local/bin.

Major changes:

* Stack will now always use its own GHC installation, even when a suitable GHC
  installation is available on the PATH. To get the old behaviour, use
  the `--system-ghc` flag or run `stack config set system-ghc --global true`.
  Docker- and Nix-enabled projects continue to use the GHC installations
  in their environment by default.

    NB: Scripts that previously used stack in combination with a system GHC
    installation should now include a `stack setup` line or use the `--install-ghc`
    flag.
    [#2221](https://github.com/commercialhaskell/stack/issues/2221)

* `stack ghci` now defaults to skipping the build of target packages, because
  support has been added for invoking "initial build steps", which create
  autogen files and run preprocessors. The `--no-build` flag is now deprecated
  because it should no longer be necessary. See
  [#1364](https://github.com/commercialhaskell/stack/issues/1364)

* Stack is now capable of doing binary upgrades instead of always
  recompiling a new version from source. Running `stack upgrade` will
  now default to downloading a binary version of Stack from the most
  recent release, if one is available. See `stack upgrade --help` for
  more options.
  [#1238](https://github.com/commercialhaskell/stack/issues/1238)

Behavior changes:

* Passing `--resolver X` with a Stack command which forces creation of a global
  project config, will pass resolver X into the initial config.
  See [#2579](https://github.com/commercialhaskell/stack/issues/2229).

* Switch the "Run from outside project" messages to debug-level, to
  avoid spamming users in the normal case of non-project usage

* If a remote package is specified (such as a Git repo) without an explicit
  `extra-dep` setting, a warning is given to the user to provide one
  explicitly.

Other enhancements:

* `stack haddock` now supports `--haddock-internal`. See
  [#2229](https://github.com/commercialhaskell/stack/issues/2229)
* Add support for `system-ghc` and `install-ghc` fields to `stack config set` command.
* Add `ghc-build` option to override autodetected GHC build to use (e.g. gmp4,
  tinfo6, nopie) on Linux.
* `stack setup` detects systems where gcc enables PIE by default (such as Ubuntu
  16.10 and Hardened Gentoo) and adjusts the GHC `configure` options accordingly.
  [#2542](https://github.com/commercialhaskell/stack/issues/2542)
* Upload to Hackage with HTTP digest instead of HTTP basic.
* Make `stack list-dependencies` understand all of the `stack dot` options too.
* Add the ability for `stack list-dependencies` to list dependency licenses by
  passing the `--license` flag.
* Dump logs that contain warnings for any local non-dependency packages
  [#2545](https://github.com/commercialhaskell/stack/issues/2545)
* Add the `dump-logs` config option and `--dump-logs` command line
  option to get full build output on the
  console. [#426](https://github.com/commercialhaskell/stack/issues/426)
* Add the `--open` option to "stack hpc report" command, causing the report to
  be opened in the browser.
* The `stack config set` command now accepts a `--global` flag for suitable fields
  which causes it to modify the global user configuration (`~/.stack/config.yaml`)
  instead of the project configuration.
  [#2675](https://github.com/commercialhaskell/stack/pull/2675)
* Information on the latest available snapshots is now downloaded from S3 instead of
  stackage.org, increasing reliability in case of stackage.org outages.
  [#2653](https://github.com/commercialhaskell/stack/pull/2653)
* `stack dot` and `stack list-dependencies` now take targets and flags.
  [#1919](https://github.com/commercialhaskell/stack/issues/1919)
* Deprecate `stack setup --stack-setup-yaml` for `--setup-info-yaml` based
  on discussion in [#2647](https://github.com/commercialhaskell/stack/issues/2647).
* The `--main-is` flag for GHCI now implies the TARGET, fixing
  [#1845](https://github.com/commercialhaskell/stack/issues/1845).
* `stack ghci` no longer takes all build options, as many weren't useful
  [#2199](https://github.com/commercialhaskell/stack/issues/2199)
* `--no-time-in-log` option, to make verbose logs more diffable
  [#2727](https://github.com/commercialhaskell/stack/issues/2727)
* `--color` option added to override auto-detection of ANSI support
  [#2725](https://github.com/commercialhaskell/stack/issues/2725)
* Missing extra-deps are now warned about, adding a degree of typo detection
  [#1521](https://github.com/commercialhaskell/stack/issues/1521)
* No longer warns about missing build-tools if they are on the PATH.
  [#2235](https://github.com/commercialhaskell/stack/issues/2235)
* Replace enclosed-exceptions with safe-exceptions.
  [#2768](https://github.com/commercialhaskell/stack/issues/2768)
* The install location for GHC and other programs can now be configured with the
  `local-programs-path` option in `config.yaml`.
  [#1644](https://github.com/commercialhaskell/stack/issues/1644)
* Added option to add nix dependencies as nix GC roots
* Proper pid 1 (init) process for `stack exec` with Docker
* Dump build logs if they contain warnings.
  [#2545](https://github.com/commercialhaskell/stack/issues/2545)
* Docker: redirect stdout of `docker pull` to stderr so that
  it will not interfere with output of other commands.
* Nix & docker can be activated at the same time, in order to run stack in a nix-shell
  in a container, preferably from an image already containing the nix dependencies
  in its /nix/store
* Stack/nix: Dependencies can be added as nix GC roots, so they are not removed
  when running `nix-collect-garbage`

Bug fixes:

* Fixed a gnarly bug where programs and package tarballs sometimes have
  corrupted downloads. See
  [#2657](https://github.com/commercialhaskell/stack/issues/2568).
* Add proper support for non-ASCII characters in file paths for the `sdist` command.
  See [#2549](https://github.com/commercialhaskell/stack/issues/2549)
* Never treat `extra-dep` local packages as targets. This ensures
  things like test suites are not run for these packages, and that
  build output is not hidden due to their presence.
* Fix a resource leak in `sinkProcessStderrStdout` which could affect
  much of the codebase, in particular copying precompiled
  packages. [#1979](https://github.com/commercialhaskell/stack/issues/1979)
* Docker: ensure that interrupted extraction process does not cause corrupt file
  when downloading a Docker-compatible Stack executable
  [#2568](https://github.com/commercialhaskell/stack/issues/2568)
* Fixed running `stack hpc report` on package targets.
  [#2664](https://github.com/commercialhaskell/stack/issues/2664)
* Fix a long-standing performance regression where stack would parse the .dump-hi
  files of the library components of local packages twice.
  [#2658](https://github.com/commercialhaskell/stack/pull/2658)
* Fixed a regression in "stack ghci --no-load", where it would prompt for a main
  module to load. [#2603](https://github.com/commercialhaskell/stack/pull/2603)
* Build Setup.hs files with the threaded RTS, mirroring the behavior of
  cabal-install and enabling more complex build systems in those files.
* Fixed a bug in passing along `--ghc-options` to ghcjs.  They were being
  provided as `--ghc-options` to Cabal, when it needs to be `--ghcjs-options`.
  [#2714](https://github.com/commercialhaskell/stack/issues/2714)
* Launch Docker from the project root regardless of the working
  directory Stack is invoked from. This means paths relative to the project root
  (e.g. environment files) can be specified in `stack.yaml`'s docker `run-args`.
* `stack setup --reinstall` now behaves as expected.
  [#2554](https://github.com/commercialhaskell/stack/issues/2554)

## 1.2.0

Release notes:

* On many Un*x systems, Stack can now be installed with a simple
  one-liner:

        wget -qO- https://get.haskellstack.org/ | sh

* The fix for
  [#2175](https://github.com/commercialhaskell/stack/issues/2175)
  entails that stack must perform a full clone of a large Git repo of
  Hackage meta-information. The total download size is about 200 MB.
  Please be aware of this when upgrading your stack installation.

* If you use Mac OS X, you may want to delay upgrading to macOS Sierra as there
  are reports of GHC panics when building some packages (including Stack
  itself). See [#2577](https://github.com/commercialhaskell/stack/issues/2577)

* This version of Stack does not build on ARM or PowerPC systems (see
  [store#37](https://github.com/fpco/store/issues/37)).  Please stay with
  version 1.1.2 for now on those architectures.  This will be rectified soon!

* We are now releasing a
  [statically linked Stack binary for 64-bit Linux](https://get.haskellstack.org/stable/linux-x86_64-static.tar.gz).
  Please try it and let us know if you run into any trouble on your platform.

* We are planning some changes to our Linux releases, including dropping our
  Ubuntu, Debian, CentOS, and Fedora package repositories and switching to
  statically linked binaries.  We would value your feedback in
  [#2534](https://github.com/commercialhaskell/stack/issues/2534).

Major changes:

* Add `stack hoogle` command.
  [#55](https://github.com/commercialhaskell/stack/issues/55)
* Support for absolute file path in `url` field of `setup-info` or `--ghc-bindist`
* Add support for rendering GHCi scripts targeting different GHCi like
  applications
  [#2457](https://github.com/commercialhaskell/stack/pull/2457)

Behavior changes:

* Remove `stack ide start` and `stack ide load-targets` commands.
  [#2178](https://github.com/commercialhaskell/stack/issues/2178)
* Support .buildinfo files in `stack ghci`.
  [#2242](https://github.com/commercialhaskell/stack/pull/2242)
* Support -ferror-spans syntax in GHC error messages.
* Avoid unpacking ghc to `/tmp`
  [#996](https://github.com/commercialhaskell/stack/issues/996)
* The Linux `gmp4` GHC bindist is no longer considered a full-fledged GHC
  variant and can no longer be specified using the `ghc-variant` option,
  and instead is treated more like a slightly different platform.

Other enhancements:

* Use the `store` package for binary serialization of most caches.
* Only require minor version match for Docker stack exe.
  This way, we can make patch releases for version bounds and similar
  build issues without needing to upload new binaries for Docker.
* Stack/Nix: Passes the right ghc derivation as an argument to the `shell.nix` when a
  custom `shell.nix` is used
  See [#2243](https://github.com/commercialhaskell/stack/issues/2243)
* Stack/Nix: Sets `LD_LIBRARY_PATH` so packages using C libs for Template Haskell can work
  (See _e.g._ [this HaskellR issue](https://github.com/tweag/HaskellR/issues/253))
* Parse CLI arguments and configuration files into less permissive types,
  improving error messages for bad inputs.
  [#2267](https://github.com/commercialhaskell/stack/issues/2267)
* Add the ability to explicitly specify a gcc executable.
  [#593](https://github.com/commercialhaskell/stack/issues/593)
* Nix: No longer uses LTS mirroring in nixpkgs. Gives to nix-shell a derivation
  like `haskell.compiler.ghc801`
  See [#2259](https://github.com/commercialhaskell/stack/issues/2259)
* Perform some subprocesses during setup concurrently, slightly speeding up most
  commands. [#2346](https://github.com/commercialhaskell/stack/pull/2346)
* `stack setup` no longer unpacks to the system temp dir on posix systems.
  [#996](https://github.com/commercialhaskell/stack/issues/996)
* `stack setup` detects libtinfo6 and ncurses6 and can download alternate GHC
  bindists [#257](https://github.com/commercialhaskell/stack/issues/257)
  [#2302](https://github.com/commercialhaskell/stack/issues/2302).
* `stack setup` detects Linux ARMv7 downloads appropriate GHC bindist
  [#2103](https://github.com/commercialhaskell/stack/issues/2103)
* Custom `stack` binaries list dependency versions in output for `--version`.
  See [#2222](https://github.com/commercialhaskell/stack/issues/2222)
  and [#2450](https://github.com/commercialhaskell/stack/issues/2450).
* Use a pretty printer to output dependency resolution errors.
  [#1912](https://github.com/commercialhaskell/stack/issues/1912)
* Remove the `--os` flag
  [#2227](https://github.com/commercialhaskell/stack/issues/2227)
* Add 'netbase' and 'ca-certificates' as dependency for .deb packages.
  [#2293](https://github.com/commercialhaskell/stack/issues/2293).
* Add `stack ide targets` command.
* Enhance debug logging with subprocess timings.
* Pretty-print YAML parse errors
  [#2374](https://github.com/commercialhaskell/stack/issues/2374)
* Clarify confusing `stack setup` output
  [#2314](https://github.com/commercialhaskell/stack/issues/2314)
* Delete `Stack.Types` multimodule to improve build times
  [#2405](https://github.com/commercialhaskell/stack/issues/2405)
* Remove spurious newlines in build logs
  [#2418](https://github.com/commercialhaskell/stack/issues/2418)
* Interpreter: Provide a way to hide implicit packages
  [#1208](https://github.com/commercialhaskell/stack/issues/1208)
* Check executability in exec lookup
  [#2489](https://github.com/commercialhaskell/stack/issues/2489)

Bug fixes:

* Fix cabal warning about use of a deprecated cabal flag
  [#2350](https://github.com/commercialhaskell/stack/issues/2350)
* Support most executable extensions on Windows
  [#2225](https://github.com/commercialhaskell/stack/issues/2225)
* Detect resolver change in `stack solver`
  [#2252](https://github.com/commercialhaskell/stack/issues/2252)
* Fix a bug in docker image creation where the wrong base image was
  selected
  [#2376](https://github.com/commercialhaskell/stack/issues/2376)
* Ignore special entries when unpacking tarballs
  [#2361](https://github.com/commercialhaskell/stack/issues/2361)
* Fixes src directory pollution of `style.css` and `highlight.js` with GHC 8's
  haddock [#2429](https://github.com/commercialhaskell/stack/issues/2429)
* Handle filepaths with spaces in `stack ghci`
  [#2266](https://github.com/commercialhaskell/stack/issues/2266)
* Apply ghc-options to snapshot packages
  [#2289](https://github.com/commercialhaskell/stack/issues/2289)
* stack sdist: Fix timestamp in tarball
  [#2394](https://github.com/commercialhaskell/stack/pull/2394)
* Allow global Stack arguments with a script
  [#2316](https://github.com/commercialhaskell/stack/issues/2316)
* Inconsistency between ToJSON and FromJSON instances of PackageLocation
  [#2412](https://github.com/commercialhaskell/stack/pull/2412)
* Perform Unicode normalization on filepaths
  [#1810](https://github.com/commercialhaskell/stack/issues/1810)
* Solver: always keep ghc wired-in as hard constraints
  [#2453](https://github.com/commercialhaskell/stack/issues/2453)
* Support OpenBSD's tar where possible, require GNU tar for xz support
  [#2283](https://github.com/commercialhaskell/stack/issues/2283)
* Fix using --coverage with Cabal-1.24
  [#2424](https://github.com/commercialhaskell/stack/issues/2424)
* When marking exe installed, remove old version
  [#2373](https://github.com/commercialhaskell/stack/issues/2373)
* Stop truncating all-cabal-hashes git repo
  [#2175](https://github.com/commercialhaskell/stack/issues/2175)
* Handle non-ASCII filenames on Windows
  [#2491](https://github.com/commercialhaskell/stack/issues/2491)
* Avoid using multiple versions of a package in script interpreter
  by passing package-id to ghc/runghc
  [#1957](https://github.com/commercialhaskell/stack/issues/1957)
* Only pre-load compiler version when using nix integration
  [#2459](https://github.com/commercialhaskell/stack/issues/2459)
* Solver: parse cabal errors also on Windows
  [#2502](https://github.com/commercialhaskell/stack/issues/2502)
* Allow exec and ghci commands in interpreter mode.
  Scripts can now automatically open in the repl by using `exec ghci`
  instead of `runghc` in the shebang command.
  [#2510](https://github.com/commercialhaskell/stack/issues/2510)
* Now consider a package to be dirty when an extra-source-file is changed.
  See [#2040](https://github.com/commercialhaskell/stack/issues/2040)

## 1.1.2

Release notes:

* Official FreeBSD binaries are
  [now available](http://docs.haskellstack.org/en/stable/install_and_upgrade/#freebsd)
  [#1253](https://github.com/commercialhaskell/stack/issues/1253).

Major changes:

* Extensible custom snapshots implemented. These allow you to define snapshots
which extend other snapshots. See
[#863](https://github.com/commercialhaskell/stack/issues/863). Local file custom
snapshots can now be safely updated without changing their name.  Remote custom
snapshots should still be treated as immutable.

Behavior changes:

* `stack path --compiler` was added in the last release, to yield a path to the
  compiler. Unfortunately, `--compiler` is a global option that is useful to use
  with `stack path`. The same functionality is now provided by `stack path
  --compiler-exe`. See
  [#2123](https://github.com/commercialhaskell/stack/issues/2123)
* For packages specified in terms of a git or hg repo, the hash used in the
  location has changed.  This means that existing downloads from older stack
  versions won't be used.  This is a side-effect of the fix to
  [#2133](https://github.com/commercialhaskell/stack/issues/2133)
* `stack upgrade` no longer pays attention to local stack.yaml files, just the
  global config and CLI options.
  [#1392](https://github.com/commercialhaskell/stack/issues/1392)
* `stack ghci` now uses `:add` instead of `:load`, making it potentially work
  better with user scripts. See
  [#1888](https://github.com/commercialhaskell/stack/issues/1888)

Other enhancements:

* Grab Cabal files via Git SHA to avoid regressions from Hackage revisions
  [#2070](https://github.com/commercialhaskell/stack/pull/2070)
* Custom snapshots now support `ghc-options`.
* Package git repos are now re-used rather than re-cloned. See
  [#1620](https://github.com/commercialhaskell/stack/issues/1620)
* `DESTDIR` is filtered from environment when installing GHC. See
  [#1460](https://github.com/commercialhaskell/stack/issues/1460)
* `stack haddock` now supports `--hadock-arguments`. See
  [#2144](https://github.com/commercialhaskell/stack/issues/2144)
* Signing: warn if GPG_TTY is not set as per `man gpg-agent`

Bug fixes:

* Now ignore project config when doing `stack init` or `stack new`. See
  [#2110](https://github.com/commercialhaskell/stack/issues/2110)
* Packages specified by git repo can now have submodules. See
  [#2133](https://github.com/commercialhaskell/stack/issues/2133)
* Fix of hackage index fetch retry. See re-opening of
  [#1418](https://github.com/commercialhaskell/stack/issues/1418#issuecomment-217633843)
* HPack now picks up changes to filesystem other than package.yaml.  See
  [#2051](https://github.com/commercialhaskell/stack/issues/2051)
* "stack solver" no longer suggests --omit-packages. See
  [#2031](https://github.com/commercialhaskell/stack/issues/2031)
* Fixed an issue with building Cabal's Setup.hs. See
  [#1356](https://github.com/commercialhaskell/stack/issues/1356)
* Package dirtiness now pays attention to deleted files. See
  [#1841](https://github.com/commercialhaskell/stack/issues/1841)
* `stack ghci` now uses `extra-lib-dirs` and `extra-include-dirs`. See
  [#1656](https://github.com/commercialhaskell/stack/issues/1656)
* Relative paths outside of source dir added via `qAddDependentFile` are now
  checked for dirtiness. See
  [#1982](https://github.com/commercialhaskell/stack/issues/1982)
* Signing: always use `--with-fingerprints`

## 1.1.0

Release notes:

* Added Ubuntu 16.04 LTS (xenial) Apt repo.
* No longer uploading new versions to Fedora 21 repo.

Behavior changes:

* Snapshot packages are no longer built with executable profiling. See
  [#1179](https://github.com/commercialhaskell/stack/issues/1179).
* `stack init` now ignores symlinks when searching for cabal files. It also now
  ignores any directory that begins with `.` (as well as `dist` dirs) - before
  it would only ignore `.git`, `.stack-work`, and `dist`.
* The stack executable is no longer built with `-rtsopts`.  Before, when
  `-rtsopts` was enabled, stack would process `+RTS` options even when intended
  for some other program, such as when used with `stack exec -- prog +RTS`.
  See [#2022](https://github.com/commercialhaskell/stack/issues/2022).
* The `stack path --ghc-paths` option is deprecated and renamed to `--programs`.
  `--compiler` is added, which points directly at the compiler used in
  the current project.  `--compiler-bin` points to the compiler's bin dir.
* For consistency with the `$STACK_ROOT` environment variable, the
  `stack path --global-stack-root` flag and the `global-stack-root` field
  in the output of `stack path` are being deprecated and replaced with the
  `stack-root` flag and output field.
  Additionally, the stack root can now be specified via the
  `--stack-root` command-line flag. See
  [#1148](https://github.com/commercialhaskell/stack/issues/1148).
* `stack sig` GPG-related sub-commands were removed (folded into `upload` and
  `sdist`)
* GPG signing of packages while uploading to Hackage is now the default. Use
  `upload --no-signature` if you would rather not contribute your package
  signature. If you don't yet have a GPG keyset, read this
  [blog post on GPG keys](https://fpcomplete.com/blog/2016/05/stack-security-gnupg-keys).
  We can add a stack.yaml config setting to disable signing if some people
  desire it. We hope that people will sign. Later we will be adding GPG
  signature verification options.
* `stack build pkg-1.2.3` will now build even if the snapshot has a different
  package version - it is treated as an extra-dep. `stack build local-pkg-1.2.3`
  is an error even if the version number matches the local package
  [#2028](https://github.com/commercialhaskell/stack/issues/2028).
* Having a `nix:` section no longer implies enabling nix build. This allows the
  user to globally configure whether nix is used (unless the project overrides
  the default explicitly). See
  [#1924](https://github.com/commercialhaskell/stack/issues/1924).
* Remove deprecated valid-wanted field.
* Docker: mount home directory in container [#1949](https://github.com/commercialhaskell/stack/issues/1949).
* Deprecate `--local-bin-path` instead `--local-bin`.
* `stack image`: allow absolute source paths for `add`.

Other enhancements:

* `stack haddock --open [PACKAGE]` opens the local haddocks in the browser.
* Fix too much rebuilding when enabling/disabling profiling flags.
* `stack build pkg-1.0` will now build `pkg-1.0` even if the snapshot specifies
  a different version (it introduces a temporary extra-dep)
* Experimental support for `--split-objs` added
  [#1284](https://github.com/commercialhaskell/stack/issues/1284).
* `git` packages with submodules are supported by passing the `--recursive`
  flag to `git clone`.
* When using [hpack](https://github.com/sol/hpack), only regenerate cabal files
  when hpack files change.
* hpack files can now be used in templates
* `stack ghci` now runs ghci as a separate process
  [#1306](https://github.com/commercialhaskell/stack/issues/1306)
* Retry when downloading snapshots and package indices
* Many build options are configurable now in `stack.yaml`:
```
  build:
    library-profiling: true
    executable-profiling: true
    haddock: true
    haddock-deps: true
    copy-bins: true
    prefetch: true
    force-dirty: true
    keep-going: true
    test: true
    test-arguments:
      rerun-tests: true
      additional-args: ['-fprof']
      coverage: true
      no-run-tests: true
    bench: true
    benchmark-opts:
      benchmark-arguments: -O2
      no-run-benchmarks: true
    reconfigure: true
    cabal-verbose: true
```
* A number of URLs are now configurable, useful for firewalls. See
  [#1794](https://github.com/commercialhaskell/stack/issues/1884).
* Suggest causes when executables are missing.
* Allow `--omit-packages` even without `--solver`.
* Improve the generated stack.yaml.
* Improve ghci results after :load Main module collision with main file path.
* Only load the hackage index if necessary
  [#1883](https://github.com/commercialhaskell/stack/issues/1883), [#1892](https://github.com/commercialhaskell/stack/issues/1892).
* init: allow local packages to be deps of deps
  [#1965](https://github.com/commercialhaskell/stack/issues/1965).
* Always use full fingerprints from GPG
  [#1952](https://github.com/commercialhaskell/stack/issues/1952).
* Default to using `gpg2` and fall back to `gpg`
  [#1976](https://github.com/commercialhaskell/stack/issues/1976).
* Add a flag for --verbosity silent.
* Add `haddock --open` flag [#1396](https://github.com/commercialhaskell/stack/issues/1396).

Bug fixes:

* Package tarballs would fail to unpack.
  [#1884](https://github.com/commercialhaskell/stack/issues/1884).
* Fixed errant warnings about missing modules, after deleted and removed from
  cabal file [#921](https://github.com/commercialhaskell/stack/issues/921)
  [#1805](https://github.com/commercialhaskell/stack/issues/1805).
* Now considers a package to dirty when the hpack file is changed
  [#1819](https://github.com/commercialhaskell/stack/issues/1819).
* Nix: cancelling a stack build now exits properly rather than dropping into a
  nix-shell [#1778](https://github.com/commercialhaskell/stack/issues/1778).
* `allow-newer: true` now causes `--exact-configuration` to be passed to Cabal.
  See [#1579](https://github.com/commercialhaskell/stack/issues/1579).
* `stack solver` no longer fails with `InvalidRelFile` for relative package
  paths including `..`. See
  [#1954](https://github.com/commercialhaskell/stack/issues/1954).
* Ignore emacs lock files when finding .cabal
  [#1897](https://github.com/commercialhaskell/stack/issues/1897).
* Use lenient UTF-8 decode for build output
  [#1945](https://github.com/commercialhaskell/stack/issues/1945).
* Clear index cache whenever index updated
  [#1962](https://github.com/commercialhaskell/stack/issues/1962).
* Fix: Building a container image drops a .stack-work dir in the current working
  (sub)directory
  [#1975](https://github.com/commercialhaskell/stack/issues/1975).
* Fix: Rebuilding when disabling profiling
  [#2023](https://github.com/commercialhaskell/stack/issues/2023).

## 1.0.4.3

Bug fixes:

* Don't delete contents of ~/.ssh when using `stack clean --full` with Docker
  enabled [#2000](https://github.com/commercialhaskell/stack/issues/2000)

## 1.0.4.2

Build with path-io-1.0.0. There are no changes in behaviour from 1.0.4,
so no binaries are released for this version.

## 1.0.4.1

Fixes build with aeson-0.11.0.0. There are no changes in behaviour from 1.0.4,
so no binaries are released for this version.

## 1.0.4

Major changes:

* Some notable changes in `stack init`:
    * Overall it should now be able to initialize almost all existing cabal
      packages out of the box as long as the package itself is consistently
      defined.
    * Choose the best possible snapshot and add extra dependencies on top
      of a snapshot resolver rather than a compiler resolver -
      [#1583](https://github.com/commercialhaskell/stack/pull/1583)
    * Automatically omit a package (`--omit-packages`) when it is compiler
      incompatible or when there are packages with conflicting dependency
      requirements - [#1674](https://github.com/commercialhaskell/stack/pull/1674).
    * Some more changes for a better user experience. Please refer to
      the doc guide for details.
* Add support for hpack, alternative package description format
  [#1679](https://github.com/commercialhaskell/stack/issues/1679)

Other enhancements:

* Docker: pass ~/.ssh and SSH auth socket into container, so that git repos
  work [#1358](https://github.com/commercialhaskell/stack/issues/1358).
* Docker: strip suffix from docker --version.
  [#1653](https://github.com/commercialhaskell/stack/issues/1653)
* Docker: pass USER and PWD environment variables into container.
* On each run, stack will test the stack root directory (~/.stack), and the
  project and package work directories (.stack-work) for whether they are
  owned by the current user and abort if they are not. This precaution can
  be disabled with the `--allow-different-user` flag or `allow-different-user`
  option in the global config (~/.stack/config.yaml).
  [#471](https://github.com/commercialhaskell/stack/issues/471)
* Added `stack clean --full` option for full working dir cleanup.
* YAML config: support Zip archives.
* Redownload build plan if parsing fails
  [#1702](https://github.com/commercialhaskell/stack/issues/1702).
* Give mustache templates access to a 'year' tag
  [#1716](https://github.com/commercialhaskell/stack/pull/1716).
* Have "stack ghci" warn about module name aliasing.
* Add "stack ghci --load-local-deps".
* Build Setup.hs with -rtsopts
  [#1687](https://github.com/commercialhaskell/stack/issues/1687).
* `stack init` accepts a list of directories.
* Add flag infos to DependencyPlanFailures (for better error output in case of
  flags) [#713](https://github.com/commercialhaskell/stack/issues/713)
* `stack new --bare` complains for overwrites, and add `--force` option
  [#1597](https://github.com/commercialhaskell/stack/issues/1597).

Bug fixes:

* Previously, `stack ghci` would fail with `cannot satisfy -package-id` when the
  implicit build step changes the package key of some dependency.
* Fix: Building with ghcjs: "ghc-pkg: Prelude.chr: bad argument: 2980338"
  [#1665](https://github.com/commercialhaskell/stack/issues/1665).
* Fix running test / bench with `--profile` / `--trace`.
* Fix: build progress counter is no longer visible
  [#1685](https://github.com/commercialhaskell/stack/issues/1685).
* Use "-RTS" w/ profiling to allow extra args
  [#1772](https://github.com/commercialhaskell/stack/issues/1772).
* Fix withUnpackedTarball7z to find name of srcDir after unpacking
  (fixes `stack setup` fails for ghcjs project on windows)
  [#1774](https://github.com/commercialhaskell/stack/issues/1774).
* Add space before auto-generated bench opts (makes profiling options work
  uniformly for applications and benchmark suites)
  [#1771](https://github.com/commercialhaskell/stack/issues/1771).
* Don't try to find plugin if it resembles flag.
* Setup.hs changes cause package dirtiness
  [#1711](https://github.com/commercialhaskell/stack/issues/1711).
* Send "stack templates" output to stdout
  [#1792](https://github.com/commercialhaskell/stack/issues/1792).

## 1.0.2

Release notes:

- Arch Linux: Stack has been adopted into the
  [official community repository](https://www.archlinux.org/packages/community/x86_64/stack/),
  so we will no longer be updating the AUR with new versions. See the
  [install/upgrade guide](http://docs.haskellstack.org/en/stable/install_and_upgrade/#arch-linux)
  for current download instructions.

Major changes:

- `stack init` and `solver` overhaul
  [#1583](https://github.com/commercialhaskell/stack/pull/1583)

Other enhancements:

- Disable locale/codepage hacks when GHC >=7.10.3
  [#1552](https://github.com/commercialhaskell/stack/issues/1552)
- Specify multiple images to build for `stack image container`
  [docs](http://docs.haskellstack.org/en/stable/yaml_configuration/#image)
- Specify which executables to include in images for `stack image container`
  [docs](http://docs.haskellstack.org/en/stable/yaml_configuration/#image)
- Docker: pass supplementary groups and umask into container
- If git fetch fails wipe the directory and try again from scratch
  [#1418](https://github.com/commercialhaskell/stack/issues/1418)
- Warn if newly installed executables won't be available on the PATH
  [#1362](https://github.com/commercialhaskell/stack/issues/1362)
- stack.yaml: for `stack image container`, specify multiple images to generate,
  and which executables should be added to those images
- GHCI: add interactive Main selection
  [#1068](https://github.com/commercialhaskell/stack/issues/1068)
- Care less about the particular name of a GHCJS sdist folder
  [#1622](https://github.com/commercialhaskell/stack/issues/1622)
- Unified Enable/disable help messaging
  [#1613](https://github.com/commercialhaskell/stack/issues/1613)

Bug fixes:

- Don't share precompiled packages between GHC/platform variants and Docker
  [#1551](https://github.com/commercialhaskell/stack/issues/1551)
- Properly redownload corrupted downloads with the correct file size.
  [Mailing list discussion](https://groups.google.com/d/msg/haskell-stack/iVGDG5OHYxs/FjUrR5JsDQAJ)
- Gracefully handle invalid paths in error/warning messages
  [#1561](https://github.com/commercialhaskell/stack/issues/1561)
- Nix: select the correct GHC version corresponding to the snapshot
  even when an abstract resolver is passed via `--resolver` on the
  command-line.
  [#1641](https://github.com/commercialhaskell/stack/issues/1641)
- Fix: Stack does not allow using an external package from ghci
  [#1557](https://github.com/commercialhaskell/stack/issues/1557)
- Disable ambiguous global '--resolver' option for 'stack init'
  [#1531](https://github.com/commercialhaskell/stack/issues/1531)
- Obey `--no-nix` flag
- Fix: GHCJS Execute.hs: Non-exhaustive patterns in lambda
  [#1591](https://github.com/commercialhaskell/stack/issues/1591)
- Send file-watch and sticky logger messages to stderr
  [#1302](https://github.com/commercialhaskell/stack/issues/1302)
  [#1635](https://github.com/commercialhaskell/stack/issues/1635)
- Use globaldb path for querying Cabal version
  [#1647](https://github.com/commercialhaskell/stack/issues/1647)

## 1.0.0

Release notes:

*  We're calling this version 1.0.0 in preparation for Stackage
   LTS 4.  Note, however, that this does not mean the code's API
   will be stable as this is primarily an end-user tool.

Enhancements:

* Added flag `--profile` flag: passed with `stack build`, it will
  enable profiling, and for `--bench` and `--test` it will generate a
  profiling report by passing `+RTS -p` to the executable(s). Great
  for using like `stack build --bench --profile` (remember that
  enabling profile will slow down your benchmarks by >4x). Run `stack
  build --bench` again to disable the profiling and get proper speeds
* Added flag `--trace` flag: just like `--profile`, it enables
  profiling, but instead of generating a report for `--bench` and
  `--test`, prints out a stack trace on exception. Great for using
  like `stack build --test --trace`
* Nix: all options can be overridden on command line
  [#1483](https://github.com/commercialhaskell/stack/issues/1483)
* Nix: build environments (shells) are now pure by default.
* Make verbosity silent by default in script interpreter mode
  [#1472](https://github.com/commercialhaskell/stack/issues/1472)
* Show a message when resetting git commit fails
  [#1453](https://github.com/commercialhaskell/stack/issues/1453)
* Improve Unicode handling in project/package names
  [#1337](https://github.com/commercialhaskell/stack/issues/1337)
* Fix ambiguity between a stack command and a filename to execute (prefer
  `stack` subcommands)
  [#1471](https://github.com/commercialhaskell/stack/issues/1471)
* Support multi line interpreter directive comments
  [#1394](https://github.com/commercialhaskell/stack/issues/1394)
* Handle space separated pids in ghc-pkg dump (for GHC HEAD)
  [#1509](https://github.com/commercialhaskell/stack/issues/1509)
* Add ghci --no-package-hiding option
  [#1517](https://github.com/commercialhaskell/stack/issues/1517)
* `stack new` can download templates from URL
  [#1466](https://github.com/commercialhaskell/stack/issues/1466)

Bug fixes:

* Nix: stack exec options are passed properly to the stack sub process
  [#1538](https://github.com/commercialhaskell/stack/issues/1538)
* Nix: specifying a shell-file works in any current working directory
  [#1547](https://github.com/commercialhaskell/stack/issues/1547)
* Nix: use `--resolver` argument
* Docker: fix missing image message and '--docker-auto-pull'
* No HTML escaping for "stack new" template params
  [#1475](https://github.com/commercialhaskell/stack/issues/1475)
* Set permissions for generated .ghci script
  [#1480](https://github.com/commercialhaskell/stack/issues/1480)
* Restrict commands allowed in interpreter mode
  [#1504](https://github.com/commercialhaskell/stack/issues/1504)
* stack ghci doesn't see preprocessed files for executables
  [#1347](https://github.com/commercialhaskell/stack/issues/1347)
* All test suites run even when only one is requested
  [#1550](https://github.com/commercialhaskell/stack/pull/1550)
* Edge cases in broken templates give odd errors
  [#1535](https://github.com/commercialhaskell/stack/issues/1535)
* Fix test coverage bug on windows

## 0.1.10.1

Bug fixes:

* `stack image container` did not actually build an image
  [#1473](https://github.com/commercialhaskell/stack/issues/1473)

## 0.1.10.0

Release notes:

* The Stack home page is now at [haskellstack.org](http://haskellstack.org),
  which shows the documentation rendered by readthedocs.org. Note: this
  has necessitated some changes to the links in the documentation's markdown
  source code, so please check the links on the website before submitting a PR
  to fix them.
* The locations of the
  [Ubuntu](http://docs.haskellstack.org/en/stable/install_and_upgrade/#ubuntu)
  and
  [Debian](http://docs.haskellstack.org/en/stable/install_and_upgrade/#debian)
  package repositories have changed to have correct URL semantics according to
  Debian's guidelines
  [#1378](https://github.com/commercialhaskell/stack/issues/1378). The old
  locations will continue to work for some months, but we suggest that you
  adjust your `/etc/apt/sources.list.d/fpco.list` to the new location to avoid
  future disruption.
* [openSUSE and SUSE Linux Enterprise](http://docs.haskellstack.org/en/stable/install_and_upgrade/#suse)
  packages are now available, thanks to [@mimi1vx](https://github.com/mimi1vx).
  Note: there will be some lag before these pick up new versions, as they are
  based on Stackage LTS.

Major changes:

* Support for building inside a Nix-shell providing system dependencies
  [#1285](https://github.com/commercialhaskell/stack/pull/1285)
* Add optional GPG signing on `stack upload --sign` or with
  `stack sig sign ...`

Other enhancements:

* Print latest applicable version of packages on conflicts
  [#508](https://github.com/commercialhaskell/stack/issues/508)
* Support for packages located in Mercurial repositories
  [#1397](https://github.com/commercialhaskell/stack/issues/1397)
* Only run benchmarks specified as build targets
  [#1412](https://github.com/commercialhaskell/stack/issues/1412)
* Support git-style executable fall-through (`stack something` executes
  `stack-something` if present)
  [#1433](https://github.com/commercialhaskell/stack/issues/1433)
* GHCi now loads intermediate dependencies
  [#584](https://github.com/commercialhaskell/stack/issues/584)
* `--work-dir` option for overriding `.stack-work`
  [#1178](https://github.com/commercialhaskell/stack/issues/1178)
* Support `detailed-0.9` tests
  [#1429](https://github.com/commercialhaskell/stack/issues/1429)
* Docker: improved POSIX signal proxying to containers
  [#547](https://github.com/commercialhaskell/stack/issues/547)

Bug fixes:

* Show absolute paths in error messages in multi-package builds
  [#1348](https://github.com/commercialhaskell/stack/issues/1348)
* Docker-built binaries and libraries in different path
  [#911](https://github.com/commercialhaskell/stack/issues/911)
  [#1367](https://github.com/commercialhaskell/stack/issues/1367)
* Docker: `--resolver` argument didn't effect selected image tag
* GHCi: Spaces in filepaths caused module loading issues
  [#1401](https://github.com/commercialhaskell/stack/issues/1401)
* GHCi: cpp-options in cabal files weren't used
  [#1419](https://github.com/commercialhaskell/stack/issues/1419)
* Benchmarks couldn't be run independently of each other
  [#1412](https://github.com/commercialhaskell/stack/issues/1412)
* Send output of building setup to stderr
  [#1410](https://github.com/commercialhaskell/stack/issues/1410)

## 0.1.8.0

Major changes:

* GHCJS can now be used with stackage snapshots via the new `compiler` field.
* Windows installers are now available:
  [download them here](http://docs.haskellstack.org/en/stable/install_and_upgrade/#windows)
  [#613](https://github.com/commercialhaskell/stack/issues/613)
* Docker integration works with non-FPComplete generated images
  [#531](https://github.com/commercialhaskell/stack/issues/531)

Other enhancements:

* Added an `allow-newer` config option
  [#922](https://github.com/commercialhaskell/stack/issues/922)
  [#770](https://github.com/commercialhaskell/stack/issues/770)
* When a Hackage revision invalidates a build plan in a snapshot, trust the
  snapshot [#770](https://github.com/commercialhaskell/stack/issues/770)
* Added a `stack config set resolver RESOLVER` command. Part of work on
  [#115](https://github.com/commercialhaskell/stack/issues/115)
* `stack setup` can now install GHCJS on windows. See
  [#1145](https://github.com/commercialhaskell/stack/issues/1145) and
  [#749](https://github.com/commercialhaskell/stack/issues/749)
* `stack hpc report` command added, which generates reports for HPC tix files
* `stack ghci` now accepts all the flags accepted by `stack build`. See
  [#1186](https://github.com/commercialhaskell/stack/issues/1186)
* `stack ghci` builds the project before launching GHCi. If the build fails,
  try to launch GHCi anyway. Use `stack ghci --no-build` option to disable
  [#1065](https://github.com/commercialhaskell/stack/issues/1065)
* `stack ghci` now detects and warns about various circumstances where it is
  liable to fail. See
  [#1270](https://github.com/commercialhaskell/stack/issues/1270)
* Added `require-docker-version` configuration option
* Packages will now usually be built along with their tests and benchmarks. See
  [#1166](https://github.com/commercialhaskell/stack/issues/1166)
* Relative `local-bin-path` paths will be relative to the project's root
  directory, not the current working directory.
  [#1340](https://github.com/commercialhaskell/stack/issues/1340)
* `stack clean` now takes an optional `[PACKAGE]` argument for use in
  multi-package projects. See
  [#583](https://github.com/commercialhaskell/stack/issues/583)
* Ignore cabal_macros.h as a dependency
  [#1195](https://github.com/commercialhaskell/stack/issues/1195)
* Pad timestamps and show local time in --verbose output
  [#1226](https://github.com/commercialhaskell/stack/issues/1226)
* GHCi: Import all modules after loading them
  [#995](https://github.com/commercialhaskell/stack/issues/995)
* Add subcommand aliases: `repl` for `ghci`, and `runhaskell` for `runghc`
  [#1241](https://github.com/commercialhaskell/stack/issues/1241)
* Add typo recommendations for unknown package identifiers
  [#158](https://github.com/commercialhaskell/stack/issues/158)
* Add `stack path --local-hpc-root` option
* Overhaul dependencies' haddocks copying
  [#1231](https://github.com/commercialhaskell/stack/issues/1231)
* Support for extra-package-dbs in 'stack ghci'
  [#1229](https://github.com/commercialhaskell/stack/pull/1229)
* `stack new` disallows package names with "words" consisting solely of numbers
  [#1336](https://github.com/commercialhaskell/stack/issues/1336)
* `stack build --fast` turns off optimizations
* Show progress while downloading package index
  [#1223](https://github.com/commercialhaskell/stack/issues/1223).

Bug fixes:

* Fix: Haddocks not copied for dependencies
  [#1105](https://github.com/commercialhaskell/stack/issues/1105)
* Fix: Global options did not work consistently after subcommand
  [#519](https://github.com/commercialhaskell/stack/issues/519)
* Fix: 'stack ghci' doesn't notice that a module got deleted
  [#1180](https://github.com/commercialhaskell/stack/issues/1180)
* Rebuild when cabal file is changed
* Fix: Paths in GHC warnings not canonicalized, nor those for packages in
  subdirectories or outside the project root
  [#1259](https://github.com/commercialhaskell/stack/issues/1259)
* Fix: unlisted files in tests and benchmarks trigger extraneous second build
  [#838](https://github.com/commercialhaskell/stack/issues/838)

## 0.1.6.0

Major changes:

* `stack setup` now supports building and booting GHCJS from source tarball.
* On Windows, build directories no longer display "pretty" information
  (like x86_64-windows/Cabal-1.22.4.0), but rather a hash of that
  content. The reason is to avoid the 260 character path limitation on
  Windows. See
  [#1027](https://github.com/commercialhaskell/stack/pull/1027)
* Rename config files and clarify their purposes [#969](https://github.com/commercialhaskell/stack/issues/969)
    * `~/.stack/stack.yaml` --> `~/.stack/config.yaml`
    * `~/.stack/global` --> `~/.stack/global-project`
    * `/etc/stack/config` --> `/etc/stack/config.yaml`
    * Old locations still supported, with deprecation warnings
* New command "stack eval CODE", which evaluates to "stack exec ghc -- -e CODE".

Other enhancements:

* No longer install `git` on Windows
  [#1046](https://github.com/commercialhaskell/stack/issues/1046). You
  can still get this behavior by running the following yourself:
  `stack exec -- pacman -Sy --noconfirm git`.
* Typing enter during --file-watch triggers a rebuild [#1023](https://github.com/commercialhaskell/stack/pull/1023)
* Use Haddock's `--hyperlinked-source` (crosslinked source), if available [#1070](https://github.com/commercialhaskell/stack/pull/1070)
* Use Stack-installed GHCs for `stack init --solver` [#1072](https://github.com/commercialhaskell/stack/issues/1072)
* New experimental `stack query` command [#1087](https://github.com/commercialhaskell/stack/issues/1087)
* By default, stack no longer rebuilds a package due to GHC options changes. This behavior can be tweaked with the `rebuild-ghc-options` setting. [#1089](https://github.com/commercialhaskell/stack/issues/1089)
* By default, ghc-options are applied to all local packages, not just targets. This behavior can be tweaked with the `apply-ghc-options` setting. [#1089](https://github.com/commercialhaskell/stack/issues/1089)
* Docker: download or override location of stack executable to re-run in container [#974](https://github.com/commercialhaskell/stack/issues/974)
* Docker: when Docker Engine is remote, don't run containerized processes as host's UID/GID [#194](https://github.com/commercialhaskell/stack/issues/194)
* Docker: `set-user` option to enable/disable running containerized processes as host's UID/GID [#194](https://github.com/commercialhaskell/stack/issues/194)
* Custom Setup.hs files are now precompiled instead of interpreted. This should be a major performance win for certain edge cases (biggest example: [building Cabal itself](https://github.com/commercialhaskell/stack/issues/1041)) while being either neutral or a minor slowdown for more common cases.
* `stack test --coverage` now also generates a unified coverage report for multiple test-suites / packages.  In the unified report, test-suites can contribute to the coverage of other packages.

Bug fixes:

* Ignore stack-built executables named `ghc`
  [#1052](https://github.com/commercialhaskell/stack/issues/1052)
* Fix quoting of output failed command line arguments
* Mark executable-only packages as installed when copied from cache [#1043](https://github.com/commercialhaskell/stack/pull/1043)
* Canonicalize temporary directory paths [#1047](https://github.com/commercialhaskell/stack/pull/1047)
* Put code page fix inside the build function itself [#1066](https://github.com/commercialhaskell/stack/issues/1066)
* Add `explicit-setup-deps` option [#1110](https://github.com/commercialhaskell/stack/issues/1110), and change the default to the old behavior of using any package in the global and snapshot database [#1025](https://github.com/commercialhaskell/stack/issues/1025)
* Precompiled cache checks full package IDs on Cabal < 1.22 [#1103](https://github.com/commercialhaskell/stack/issues/1103)
* Pass -package-id to ghci [#867](https://github.com/commercialhaskell/stack/issues/867)
* Ignore global packages when copying precompiled packages [#1146](https://github.com/commercialhaskell/stack/issues/1146)

## 0.1.5.0

Major changes:

* On Windows, we now use a full MSYS2 installation in place of the previous PortableGit. This gives you access to the pacman package manager for more easily installing libraries.
* Support for custom GHC binary distributions [#530](https://github.com/commercialhaskell/stack/issues/530)
    * `ghc-variant` option in stack.yaml to specify the variant (also
      `--ghc-variant` command-line option)
    * `setup-info` in stack.yaml, to specify where to download custom binary
      distributions (also `--ghc-bindist` command-line option)
    * Note: On systems with libgmp4 (aka `libgmp.so.3`), such as CentOS 6, you
      may need to re-run `stack setup` due to the centos6 GHC bindist being
      treated like a variant
* A new `--pvp-bounds` flag to the sdist and upload commands allows automatic adding of PVP upper and/or lower bounds to your dependencies

Other enhancements:

* Adapt to upcoming Cabal installed package identifier format change [#851](https://github.com/commercialhaskell/stack/issues/851)
* `stack setup` takes a `--stack-setup-yaml` argument
* `--file-watch` is more discerning about which files to rebuild for [#912](https://github.com/commercialhaskell/stack/issues/912)
* `stack path` now supports `--global-pkg-db` and `--ghc-package-path`
* `--reconfigure` flag [#914](https://github.com/commercialhaskell/stack/issues/914) [#946](https://github.com/commercialhaskell/stack/issues/946)
* Cached data is written with a checksum of its structure [#889](https://github.com/commercialhaskell/stack/issues/889)
* Fully removed `--optimizations` flag
* Added `--cabal-verbose` flag
* Added `--file-watch-poll` flag for polling instead of using filesystem events (useful for running tests in a Docker container while modifying code in the host environment. When code is injected into the container via a volume, the container won't propagate filesystem events).
* Give a preemptive error message when `-prof` is given as a GHC option [#1015](https://github.com/commercialhaskell/stack/issues/1015)
* Locking is now optional, and will be turned on by setting the `STACK_LOCK` environment variable to `true` [#950](https://github.com/commercialhaskell/stack/issues/950)
* Create default stack.yaml with documentation comments and commented out options [#226](https://github.com/commercialhaskell/stack/issues/226)
* Out of memory warning if Cabal exits with -9 [#947](https://github.com/commercialhaskell/stack/issues/947)

Bug fixes:

* Hacky workaround for optparse-applicative issue with `stack exec --help` [#806](https://github.com/commercialhaskell/stack/issues/806)
* Build executables for local extra deps [#920](https://github.com/commercialhaskell/stack/issues/920)
* copyFile can't handle directories [#942](https://github.com/commercialhaskell/stack/pull/942)
* Support for spaces in Haddock interface files [fpco/minghc#85](https://github.com/fpco/minghc/issues/85)
* Temporarily building against a "shadowing" local package? [#992](https://github.com/commercialhaskell/stack/issues/992)
* Fix Setup.exe name for --upgrade-cabal on Windows [#1002](https://github.com/commercialhaskell/stack/issues/1002)
* Unlisted dependencies no longer trigger extraneous second build [#838](https://github.com/commercialhaskell/stack/issues/838)

## 0.1.4.1

Fix stack's own Haddocks.  No changes to functionality (only comments updated).

## 0.1.4.0

Major changes:

* You now have more control over how GHC versions are matched, e.g. "use exactly this version," "use the specified minor version, but allow patches," or "use the given minor version or any later minor in the given major release." The default has switched from allowing newer later minor versions to a specific minor version allowing patches. For more information, see [#736](https://github.com/commercialhaskell/stack/issues/736) and [#784](https://github.com/commercialhaskell/stack/pull/784).
* Support added for compiling with GHCJS
* stack can now reuse prebuilt binaries between snapshots. That means that, if you build package foo in LTS-3.1, that binary version can be reused in LTS-3.2, assuming it uses the same dependencies and flags. [#878](https://github.com/commercialhaskell/stack/issues/878)

Other enhancements:

* Added the `--docker-env` argument, to set environment variables in Docker container.
* Set locale environment variables to UTF-8 encoding for builds to avoid "commitBuffer: invalid argument" errors from GHC [#793](https://github.com/commercialhaskell/stack/issues/793)
* Enable transliteration for encoding on stdout and stderr [#824](https://github.com/commercialhaskell/stack/issues/824)
* By default, `stack upgrade` automatically installs GHC as necessary [#797](https://github.com/commercialhaskell/stack/issues/797)
* Added the `ghc-options` field to stack.yaml [#796](https://github.com/commercialhaskell/stack/issues/796)
* Added the `extra-path` field to stack.yaml
* Code page changes on Windows only apply to the build command (and its synonyms), and can be controlled via a command line flag (still defaults to on) [#757](https://github.com/commercialhaskell/stack/issues/757)
* Implicitly add packages to extra-deps when a flag for them is set [#807](https://github.com/commercialhaskell/stack/issues/807)
* Use a precompiled Setup.hs for simple build types [#801](https://github.com/commercialhaskell/stack/issues/801)
* Set --enable-tests and --enable-benchmarks optimistically [#805](https://github.com/commercialhaskell/stack/issues/805)
* `--only-configure` option added [#820](https://github.com/commercialhaskell/stack/issues/820)
* Check for duplicate local package names
* Stop nagging people that call `stack test` [#845](https://github.com/commercialhaskell/stack/issues/845)
* `--file-watch` will ignore files that are in your VCS boring/ignore files [#703](https://github.com/commercialhaskell/stack/issues/703)
* Add `--numeric-version` option

Bug fixes:

* `stack init --solver` fails if `GHC_PACKAGE_PATH` is present [#860](https://github.com/commercialhaskell/stack/issues/860)
* `stack solver` and `stack init --solver` check for test suite and benchmark dependencies [#862](https://github.com/commercialhaskell/stack/issues/862)
* More intelligent logic for setting UTF-8 locale environment variables [#856](https://github.com/commercialhaskell/stack/issues/856)
* Create missing directories for `stack sdist`
* Don't ignore .cabal files with extra periods [#895](https://github.com/commercialhaskell/stack/issues/895)
* Deprecate unused `--optimizations` flag
* Truncated output on slow terminals [#413](https://github.com/commercialhaskell/stack/issues/413)

## 0.1.3.1

Bug fixes:

* Ignore disabled executables [#763](https://github.com/commercialhaskell/stack/issues/763)

## 0.1.3.0

Major changes:

* Detect when a module is compiled but not listed in the cabal file ([#32](https://github.com/commercialhaskell/stack/issues/32))
    * A warning is displayed for any modules that should be added to `other-modules` in the .cabal file
    * These modules are taken into account when determining whether a package needs to be built
* Respect TemplateHaskell addDependentFile dependency changes ([#105](https://github.com/commercialhaskell/stack/issues/105))
    * TH dependent files are taken into account when determining whether a package needs to be built.
* Overhauled target parsing, added `--test` and `--bench` options [#651](https://github.com/commercialhaskell/stack/issues/651)
    * For details, see [Build commands documentation](http://docs.haskellstack.org/en/stable/build_command/)

Other enhancements:

* Set the `HASKELL_DIST_DIR` environment variable [#524](https://github.com/commercialhaskell/stack/pull/524)
* Track build status of tests and benchmarks [#525](https://github.com/commercialhaskell/stack/issues/525)
* `--no-run-tests` [#517](https://github.com/commercialhaskell/stack/pull/517)
* Targets outside of root dir don't build [#366](https://github.com/commercialhaskell/stack/issues/366)
* Upper limit on number of flag combinations to test [#543](https://github.com/commercialhaskell/stack/issues/543)
* Fuzzy matching support to give better error messages for close version numbers [#504](https://github.com/commercialhaskell/stack/issues/504)
* `--local-bin-path` global option. Use to change where binaries get placed on a `--copy-bins` [#342](https://github.com/commercialhaskell/stack/issues/342)
* Custom snapshots [#111](https://github.com/commercialhaskell/stack/issues/111)
* --force-dirty flag: Force treating all local packages as having dirty files (useful for cases where stack can't detect a file change)
* GHC error messages: display file paths as absolute instead of relative for better editor integration
* Add the `--copy-bins` option [#569](https://github.com/commercialhaskell/stack/issues/569)
* Give warnings on unexpected config keys [#48](https://github.com/commercialhaskell/stack/issues/48)
* Remove Docker `pass-host` option
* Don't require cabal-install to upload [#313](https://github.com/commercialhaskell/stack/issues/313)
* Generate indexes for all deps and all installed snapshot packages [#143](https://github.com/commercialhaskell/stack/issues/143)
* Provide `--resolver global` option [#645](https://github.com/commercialhaskell/stack/issues/645)
    * Also supports `--resolver nightly`, `--resolver lts`, and `--resolver lts-X`
* Make `stack build --flag` error when flag or package is unknown [#617](https://github.com/commercialhaskell/stack/issues/617)
* Preserve file permissions when unpacking sources [#666](https://github.com/commercialhaskell/stack/pull/666)
* `stack build` etc work outside of a project
* `list-dependencies` command [#638](https://github.com/commercialhaskell/stack/issues/638)
* `--upgrade-cabal` option to `stack setup` [#174](https://github.com/commercialhaskell/stack/issues/174)
* `--exec` option [#651](https://github.com/commercialhaskell/stack/issues/651)
* `--only-dependencies` implemented correctly [#387](https://github.com/commercialhaskell/stack/issues/387)

Bug fixes:

* Extensions from the `other-extensions` field no longer enabled by default [#449](https://github.com/commercialhaskell/stack/issues/449)
* Fix: haddock forces rebuild of empty packages [#452](https://github.com/commercialhaskell/stack/issues/452)
* Don't copy over executables excluded by component selection [#605](https://github.com/commercialhaskell/stack/issues/605)
* Fix: stack fails on Windows with git package in stack.yaml and no git binary on path [#712](https://github.com/commercialhaskell/stack/issues/712)
* Fixed GHCi issue: Specifying explicit package versions (#678)
* Fixed GHCi issue: Specifying -odir and -hidir as .stack-work/odir (#529)
* Fixed GHCi issue: Specifying A instead of A.ext for modules (#498)

## 0.1.2.0

* Add `--prune` flag to `stack dot` [#487](https://github.com/commercialhaskell/stack/issues/487)
* Add `--[no-]external`,`--[no-]include-base` flags to `stack dot` [#437](https://github.com/commercialhaskell/stack/issues/437)
* Add `--ignore-subdirs` flag to init command [#435](https://github.com/commercialhaskell/stack/pull/435)
* Handle attempt to use non-existing resolver [#436](https://github.com/commercialhaskell/stack/pull/436)
* Add `--force` flag to `init` command
* exec style commands accept the `--package` option (see [Reddit discussion](http://www.reddit.com/r/haskell/comments/3bd66h/stack_runghc_turtle_as_haskell_script_solution/))
* `stack upload` without arguments doesn't do anything [#439](https://github.com/commercialhaskell/stack/issues/439)
* Print latest version of packages on conflicts [#450](https://github.com/commercialhaskell/stack/issues/450)
* Flag to avoid rerunning tests that haven't changed [#451](https://github.com/commercialhaskell/stack/issues/451)
* stack can act as a script interpreter (see [Script interpreter] (https://github.com/commercialhaskell/stack/wiki/Script-interpreter) and [Reddit discussion](http://www.reddit.com/r/haskell/comments/3bd66h/stack_runghc_turtle_as_haskell_script_solution/))
* Add the __`--file-watch`__ flag to auto-rebuild on file changes [#113](https://github.com/commercialhaskell/stack/issues/113)
* Rename `stack docker exec` to `stack exec --plain`
* Add the `--skip-msys` flag [#377](https://github.com/commercialhaskell/stack/issues/377)
* `--keep-going`, turned on by default for tests and benchmarks [#478](https://github.com/commercialhaskell/stack/issues/478)
* `concurrent-tests: BOOL` [#492](https://github.com/commercialhaskell/stack/issues/492)
* Use hashes to check file dirtiness [#502](https://github.com/commercialhaskell/stack/issues/502)
* Install correct GHC build on systems with libgmp.so.3 [#465](https://github.com/commercialhaskell/stack/issues/465)
* `stack upgrade` checks version before upgrading [#447](https://github.com/commercialhaskell/stack/issues/447)

## 0.1.1.0

* Remove GHC uncompressed tar file after installation [#376](https://github.com/commercialhaskell/stack/issues/376)
* Put stackage snapshots JSON on S3 [#380](https://github.com/commercialhaskell/stack/issues/380)
* Specifying flags for multiple packages [#335](https://github.com/commercialhaskell/stack/issues/335)
* single test suite failure should show entire log [#388](https://github.com/commercialhaskell/stack/issues/388)
* valid-wanted is a confusing option name [#386](https://github.com/commercialhaskell/stack/issues/386)
* stack init in multi-package project should use local packages for dependency checking [#384](https://github.com/commercialhaskell/stack/issues/384)
* Display information on why a snapshot was rejected [#381](https://github.com/commercialhaskell/stack/issues/381)
* Give a reason for unregistering packages [#389](https://github.com/commercialhaskell/stack/issues/389)
* `stack exec` accepts the `--no-ghc-package-path` parameter
* Don't require build plan to upload [#400](https://github.com/commercialhaskell/stack/issues/400)
* Specifying test components only builds/runs those tests [#398](https://github.com/commercialhaskell/stack/issues/398)
* `STACK_EXE` environment variable
* Add the `stack dot` command
* `stack upgrade` added [#237](https://github.com/commercialhaskell/stack/issues/237)
* `--stack-yaml` command line flag [#378](https://github.com/commercialhaskell/stack/issues/378)
* `--skip-ghc-check` command line flag [#423](https://github.com/commercialhaskell/stack/issues/423)

Bug fixes:

* Haddock links to global packages no longer broken on Windows [#375](https://github.com/commercialhaskell/stack/issues/375)
* Make flags case-insensitive [#397](https://github.com/commercialhaskell/stack/issues/397)
* Mark packages uninstalled before rebuilding [#365](https://github.com/commercialhaskell/stack/issues/365)

## 0.1.0.0

* Fall back to cabal dependency solver when a snapshot can't be found
* Basic implementation of `stack new` [#137](https://github.com/commercialhaskell/stack/issues/137)
* `stack solver` command [#364](https://github.com/commercialhaskell/stack/issues/364)
* `stack path` command [#95](https://github.com/commercialhaskell/stack/issues/95)
* Haddocks [#143](https://github.com/commercialhaskell/stack/issues/143):
    * Build for dependencies
    * Use relative links
    * Generate module contents and index for all packages in project

## 0.0.3

* `--prefetch` [#297](https://github.com/commercialhaskell/stack/issues/297)
* `upload` command ported from stackage-upload [#225](https://github.com/commercialhaskell/stack/issues/225)
* `--only-snapshot` [#310](https://github.com/commercialhaskell/stack/issues/310)
* `--resolver` [#224](https://github.com/commercialhaskell/stack/issues/224)
* `stack init` [#253](https://github.com/commercialhaskell/stack/issues/253)
* `--extra-include-dirs` and `--extra-lib-dirs` [#333](https://github.com/commercialhaskell/stack/issues/333)
* Specify intra-package target [#201](https://github.com/commercialhaskell/stack/issues/201)

## 0.0.2

* Fix some Windows specific bugs [#216](https://github.com/commercialhaskell/stack/issues/216)
* Improve output for package index updates [#227](https://github.com/commercialhaskell/stack/issues/227)
* Automatically update indices as necessary [#227](https://github.com/commercialhaskell/stack/issues/227)
* --verbose flag [#217](https://github.com/commercialhaskell/stack/issues/217)
* Remove packages (HTTPS and Git) [#199](https://github.com/commercialhaskell/stack/issues/199)
* Config values for system-ghc and install-ghc
* Merge `stack deps` functionality into `stack build`
* `install` command [#153](https://github.com/commercialhaskell/stack/issues/153) and [#272](https://github.com/commercialhaskell/stack/issues/272)
* overriding architecture value (useful to force 64-bit GHC on Windows, for example)
* Overhauled test running (allows cycles, avoids unnecessary recompilation, etc)

## 0.0.1

* First public release, beta quality<|MERGE_RESOLUTION|>--- conflicted
+++ resolved
@@ -41,16 +41,14 @@
   avoiding a SIGTERM screwing up GHC installation. See
   [#4888](https://github.com/commercialhaskell/stack/issues/4888).
 
-<<<<<<< HEAD
 * Rename `pantry-tmp` package back to `pantry`, now that we have gained
   maintainership (which had been used by someone else for a candidate-only test
   that made it look like the name was free but prevented uploading a real
   package).
-=======
+
 * Use package complete locations from lock files when resolving dependencies
   in `extra-deps`. See
   [#4887](https://github.com/commercialhaskell/stack/issues/4887).
->>>>>>> 7b792882
 
 ## v2.1.1.1
 
