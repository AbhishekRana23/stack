--- conflicted
+++ resolved
@@ -1,7 +1,6 @@
 # Changelog
 
 
-<<<<<<< HEAD
 ## Unreleased changes
 
 **Changes since v2.1.1**
@@ -15,7 +14,8 @@
 Other enhancements:
 
 Bug fixes:
-=======
+
+
 ## v2.1.1.1
 
 Hackage-only release that removes `stack.yaml` from the sdist.  This is because
@@ -28,7 +28,6 @@
 and build it using Stack itself in order to ensure identical behaviour
 to official binaries.  This package on Hackage is provided for convenience
 and bootstrapping purposes.
->>>>>>> 388582c2
 
 
 ## v2.1.1
