# Changelog

## Unreleased changes

Release notes:

Major changes:

* Complete overhaul of how snapshots are defined, the `packages` and
  `extra-deps` fields, and a number of related items. For full
  details, please see
  [the writeup on these changes](https://www.fpcomplete.com/blog/2017/07/stacks-new-extensible-snapshots). [PR #3249](https://github.com/commercialhaskell/stack/pull/3249),
  see the PR description for a number of related issues.
* Upgraded to version 2.0 of the Cabal library.

Behavior changes:

* The `--install-ghc` flag is now on by default. For example, if you
  run `stack build` in a directory requiring a GHC that you do not
  currently have, Stack will automatically download and install that
  GHC. You can explicitly set `install-ghc: false` or pass the flag
  `--no-install-ghc` to regain the previous behavior.
* `stack ghci` no longer loads modules grouped by package. This is
  always an improvement for plain ghci - it makes loading faster and
  less noisy. For intero, this has the side-effect that it will no
  longer load multiple packages that depend on TH loading relative
  paths.  TH relative paths will still work when loading a single
  package into intero. See
  [#3309](https://github.com/commercialhaskell/stack/issues/3309)
* Setting GHC options for a package via `ghc-options:` in your
  `stack.yaml` will promote it to a local package, providing for more
  consistency with flags and better reproducibility. See:
  [#849](https://github.com/commercialhaskell/stack/issues/849)
* The `package-indices` setting with Hackage no longer works with the
  `00-index.tar.gz` tarball, but must use the `01-index.tar.gz` file
  to allow revised packages to be found.
* Options passsed via `--ghci-options` are now passed to the end of the
  invocation of ghci, instead of the middle.  This allows using `+RTS`
  without an accompanying `-RTS`.
* When auto-detecting `--ghc-build`, `tinfo6` is now preferred over
  `standard` if both versions of libtinfo are installed
* Addition of `stack build --copy-compiler-tool`, to allow tools like
  intero to be installed globally for a particular compiler.
  [#2643](https://github.com/commercialhaskell/stack/issues/2643)
* Stack will ask before saving hackage credentials to file. This new
  prompt can be avoided by using the `save-hackage-creds` setting. Please
  see [#2159](https://github.com/commercialhaskell/stack/issues/2159).
<<<<<<< HEAD
* The `GHCRTS` environment variable will no longer be passed to
  every program stack runs. Instead, it will only be passed through
  commands like `exec`, `runghc`, `script`, `ghci`, etc.
  See [#3444](https://github.com/commercialhaskell/stack/issues/3444).
=======
* The `pvp-bounds` feature is no longer fully functional, due to some
  issues with the Cabal library's printer. See
  [#3550](https://github.com/commercialhaskell/stack/issues/3550).
>>>>>>> 839378aa

Other enhancements:

* The `with-hpack` configuration option specifies an Hpack executable to use
  instead of the Hpack bundled with Stack. Please
  see [#3179](https://github.com/commercialhaskell/stack/issues/3179).
* It's now possible to skip tests and benchmarks using `--skip`
  flag
* `GitSHA1` is now `StaticSHA256` and is implemented using the `StaticSize 64 ByteString` for improved performance.
  See [#3006](https://github.com/commercialhaskell/stack/issues/3006)
* Dependencies via HTTP(S) archives have been generalized to allow
  local file path archives, as well as to support setting a
  cryptographic hash (SHA256) of the contents for better
  reproducibility.
* Allow specifying `--git-branch` when upgrading
* When running `stack upgrade` from a file which is different from the
  default executable path (e.g., on POSIX systems,
  `~/.local/bin/stack`), it will now additionally copy the new
  executable over the currently running `stack` executable. If
  permission is denied (such as in `/usr/local/bin/stack`), the user
  will be prompted to try again using `sudo`. This is intended to
  assist with the user experience when the `PATH` environment variable
  has not been properly configured, see
  [#3232](https://github.com/commercialhaskell/stack/issues/3232).
* `stack setup` for ghcjs will now install `alex` and `happy` if
  they are not present.  See
  [#3109](https://github.com/commercialhaskell/stack/issues/3232).
* Added `stack ghci --only-main` flag, to skip loading / importing
  all but main modules. See the ghci documentation page
  for further info.
* Allow GHC's colored output to show through. GHC colors output
  starting with version 8.2.1, for older GHC this does nothing.
  Sometimes GHC's heuristics would work fine even before this change,
  for example in `stack ghci`, but this override's GHC's heuristics
  when they're broken by our collecting and processing GHC's output.
* Extended the `ghc-options` field to support `$locals`, `$targets`,
  and `$everything`. See:
  [#3329](https://github.com/commercialhaskell/stack/issues/3329)
* Better error message for case that `stack ghci` file targets are
  combined with invalid package targets. See:
  [#3342](https://github.com/commercialhaskell/stack/issues/3342)
* For profiling now uses `-fprof-auto -fprof-cafs` instead of
  the deprecated `-auto-all -caf-all`. See:
  [#3360](https://github.com/commercialhaskell/stack/issues/3360)
* Better descriptions are now available for `stack upgrade --help`. See:
  [#3070](https://github.com/commercialhaskell/stack/issues/3070)
* When using Nix, nix-shell now depends always on gcc to prevent build errors
  when using the FFI. As ghc depends on gcc anyway, this doesn't increase the
  dependency footprint.
* `--cwd DIR` can now be passed to `stack exec` in order to execute the
  program in a different directory. See:
  [#3264](https://github.com/commercialhaskell/stack/issues/3264)
* Plan construction will detect if you add an executable-only package
  as a library dependency, resulting in much clearer error
  messages. See:
  [#2195](https://github.com/commercialhaskell/stack/issues/2195).
* Addition of `--ghc-options` to `stack script` to pass options directly
  to GHC. See:
  [#3454](https://github.com/commercialhaskell/stack/issues/3454)
* Add hpack `package.yaml` to build Stack itself
* Add `ignore-revision-mismatch` setting. See:
  [#3520](https://github.com/commercialhaskell/stack/issues/3520).
* Log when each individual test suite finishes. See:
  [#3552](https://github.com/commercialhaskell/stack/issues/3552).
* Stack will now try to detect the width of the running terminal
  (only on POSIX for the moment) and use that to better display
  output messages. Work is ongoing, so some messages will not
  be optimal yet. The terminal width can be overriden with the
  new `--terminal-width` command-line option (this works even on
  non-POSIX).
* Passing non local packages as targets to `stack ghci` will now
  cause them to be used as `-package` args along with package
  hiding.
* Detect when user changed .cabal file instead of package.yaml. This
  was implemented upstream in hpack. See
  [#3383](https://github.com/commercialhaskell/stack/issues/3383).
* Automatically run `autoreconf -i` as necessary when a `configure`
  script is missing. See
  [#3534](https://github.com/commercialhaskell/stack/issues/3534)
* GHC bindists can now be identified by their SHA256 checksum in addition to
  their SHA1 checksum, allowing for more security in download.

Bug fixes:

* `stack hoogle` correctly generates Hoogle databases. See:
  [#3362](https://github.com/commercialhaskell/stack/issues/3362)
* `stack --docker-help` is now clearer about --docker implying
   system-ghc: true, rather than both --docker and --no-docker.
* `stack haddock` now includes package names for all modules in the
   Haddock index page. See:
  [#2886](https://github.com/commercialhaskell/stack/issues/2886)
* Fixed an issue where Stack wouldn't detect missing Docker images
  properly with newer Docker versions.
  [#3171](https://github.com/commercialhaskell/stack/pull/3171)
* Previously, cabal files with just test-suite could cause build to fail
  ([#2862](https://github.com/commercialhaskell/stack/issues/2862))
* If an invalid snapshot file has been detected (usually due to
  mismatched hashes), Stack will delete the downloaded file and
  recommend either retrying or filing an issue upstream. See
  [#3319](https://github.com/commercialhaskell/stack/issues/3319).
* Modified the flag parser within Stack to match the behavior of
  Cabal's flag parser, which allows multiple sequential dashes. See
  [#3345](https://github.com/commercialhaskell/stack/issues/3345)
* Now clears the hackage index cache if it is older than the
  downloaded index.  Fixes potential issue if stack was interrupted when
  updating index.
  See [#3033](https://github.com/commercialhaskell/stack/issues/3033)
* The Stack install script now respects the `-d` option.
  See [#3366](https://github.com/commercialhaskell/stack/pull/3366).
* `stack script` can now handle relative paths to source files.
  See [#3372](https://github.com/commercialhaskell/stack/issues/3372).
* Fixes explanation of why a target is needed by the build plan, when the
  target is an extra dependency from the commandline.
  See [#3378](https://github.com/commercialhaskell/stack/issues/3378).
* Previously, if you delete a yaml file from ~/.stack/build-plan, it would
  trust the etag and not re-download.  Fixed in this version.
* Invoking `stack --docker` in parallel now correctly locks the sqlite database.
  See [#3400](https://github.com/commercialhaskell/stack/issues/3400).
* docs.haskellstack.org RTD documentation search is replaced by the mkdocs
  search. Please see
  [#3376](https://github.com/commercialhaskell/stack/issues/3376).
* `stack clean` now works with nix.  See
  [#3468](https://github.com/commercialhaskell/stack/issues/3376).
* `stack build --only-dependencies` no longer builds local project packages
  that are depended on. See
  [#3476](https://github.com/commercialhaskell/stack/issues/3476).
* Properly handle relative paths stored in the precompiled cache files. See
  [#3431](https://github.com/commercialhaskell/stack/issues/3431).
* In some cases, Cabal does not realize that it needs to reconfigure, and must
  be told to do so automatically. This would manifest as a "shadowed
  dependency" error message. We now force a reconfigure whenever a dependency is
  built, even if the package ID remained the same. See
  [#2781](https://github.com/commercialhaskell/stack/issues/2781).
* When `--pvp-bounds` is enabled for sdist or upload, internal
  dependencies could cause errors when uploaded to hackage.  This is
  fixed, see [#3290](https://github.com/commercialhaskell/stack/issues/3290)
* Fixes a bug where nonexistent hackage versions would cause stack to
  suggest the same package name, without giving version info. See
  [#3562](https://github.com/commercialhaskell/stack/issues/3562)
* Fixes a bug that has existed since 1.5.0, where
  `stack setup --upgrade-cabal` would say that Cabal is already the latest
  version, when it wasn't.
* Ensure that an `extra-dep` from a local directory is not treated as
  a `$locals` for GHC options purposes. See
  [#3574](https://github.com/commercialhaskell/stack/issues/3574).


## 1.5.1

Bug fixes:

* Stack eagerly tries to parse all cabal files related to a
  snapshot. Starting with Stackage Nightly 2017-07-31, snapshots are
  using GHC 8.2.1, and the `ghc.cabal` file implicitly referenced uses
  the (not yet supported) Cabal 2.0 file format. Future releases of
  Stack will both be less eager about cabal file parsing and support
  Cabal 2.0. This patch simply bypasses the error for invalid parsing.


## 1.5.0

Behavior changes:

* `stack profile` and `stack trace` now add their extra RTS arguments for
  benchmarks and tests to the beginning of the args, instead of the end.
  See [#2399](https://github.com/commercialhaskell/stack/issues/2399)
* Support for Git-based indices has been removed.

Other enhancements:

* `stack setup` allow to control options passed to ghcjs-boot with
  `--ghcjs-boot-options` (one word at a time) and `--[no-]ghcjs-boot-clean`
* `stack setup` now accepts a `--install-cabal VERSION` option which
  will install a specific version of the Cabal library globally.
* Updates to store-0.4.1, which has improved performance and better error
  reporting for version tags.  A side-effect of this is that all of
  stack's binary caches will be invalidated.
* `stack solver` will now warn about unexpected cabal-install versions.
  See [#3044](https://github.com/commercialhaskell/stack/issues/3044)
* Upstream packages unpacked to a temp dir are now deleted as soon as
  possible to avoid running out of space in `/tmp`.
  See [#3018](https://github.com/commercialhaskell/stack/issues/3018)
* Add short synonyms for `test-arguments` and `benchmark-arguments` options.
* Adds `STACK_WORK` environment variable, to specify work dir.
  See [#3063](https://github.com/commercialhaskell/stack/issues/3063)
* Can now use relative paths for `extra-include-dirs` and `extra-lib-dirs`.
  See [#2830](https://github.com/commercialhaskell/stack/issues/2830)
* Improved bash completion for many options, including `--ghc-options`,
  `--flag`, targets, and project executables for `exec`.
* `--haddock-arguments` is actually used now when `haddock` is invoked
  during documentation generation.
* `--[no-]haddock-hyperlink-source` flag added which allows toggling
  of sources being included in Haddock output.
  See [#3099](https://github.com/commercialhaskell/stack/issues/3099)
* `stack ghci` will now skip building all local targets, even if they have
  downstream deps, as long as it's registered in the DB.
* The pvp-bounds feature now supports adding `-revision` to the end of
  each value, e.g. `pvp-bounds: both-revision`. This means that, when
  uploading to Hackage, Stack will first upload your tarball with an
  unmodified `.cabal` file, and then upload a cabal file revision with
  the PVP bounds added. This can be useful&mdash;especially combined
  with the
  [Stackage no-revisions feature](http://www.snoyman.com/blog/2017/04/stackages-no-revisions-field)&mdash;as
  a method to ensure PVP compliance without having to proactively fix
  bounds issues for Stackage maintenance.
* Expose a `save-hackage-creds` configuration option
* On GHC <= 7.8, filters out spurious linker warnings on windows
  See [#3127](https://github.com/commercialhaskell/stack/pull/3127)
* Better error messages when creating or building packages which alias
  wired-in packages. See
  [#3172](https://github.com/commercialhaskell/stack/issues/3172).
* MinGW bin folder now is searched for dynamic libraries. See [#3126](https://github.com/commercialhaskell/stack/issues/3126)
* When using Nix, nix-shell now depends always on git to prevent runtime errors
  while fetching metadata
* The `stack unpack` command now accepts a form where an explicit
  Hackage revision hash is specified, e.g. `stack unpack
  foo-1.2.3@gitsha1:deadbeef`. Note that this should be considered
  _experimental_, Stack will likely move towards a different hash
  format in the future.
* Binary "stack upgrade" will now warn if the installed executable is not
  on the PATH or shadowed by another entry.
* Allow running tests on tarball created by sdist and upload
  [#717](https://github.com/commercialhaskell/stack/issues/717).
* For filesystem setup-info paths, it's no longer assumed that the
  directory is writable, instead a temp dir is used.  See
  [#3188](https://github.com/commercialhaskell/stack/issues/3188).

Bug fixes:

* Building all executables only happens once instead of every
  time. See
  [#3229](https://github.com/commercialhaskell/stack/issues/3229) for
  more info.
* Fixes case where `stack build --profile` might not cause executables /
  tests / benchmarks to be rebuilt.
  See [#2984](https://github.com/commercialhaskell/stack/issues/2984)
* `stack ghci file.hs` now loads the file even if it isn't part of
  your project.
* `stack clean --full` now works when docker is enabled.
  See [#2010](https://github.com/commercialhaskell/stack/issues/2010)
* Fixes an issue where cyclic deps can cause benchmarks or tests to be run
  before they are built.
  See [#2153](https://github.com/commercialhaskell/stack/issues/2153)
* Fixes `stack build --file-watch` in cases where a directory is removed
  See [#1838](https://github.com/commercialhaskell/stack/issues/1838)
* Fixes `stack dot` and `stack list-dependencies` to use info from the
  package database for wired-in-packages (ghc, base, etc).
  See [#3084](https://github.com/commercialhaskell/stack/issues/3084)
* Fixes `stack --docker build` when user is part of libvirt/libvirtd
  groups on Ubuntu Yakkety (16.10).
  See [#3092](https://github.com/commercialhaskell/stack/issues/3092)
* Switching a package between extra-dep and local package now forces
  rebuild (previously it wouldn't if versions were the same).
  See [#2147](https://github.com/commercialhaskell/stack/issues/2147)
* `stack upload` no longer reveals your password when you type it on
  MinTTY-based Windows shells, such as Cygwin and MSYS2.
  See [#3142](https://github.com/commercialhaskell/stack/issues/3142)
* `stack script`'s import parser will now properly parse files that
  have Windows-style line endings (CRLF)


## 1.4.0

Release notes:

* Docker images:
  [fpco/stack-full](https://hub.docker.com/r/fpco/stack-full/) and
  [fpco/stack-run](https://hub.docker.com/r/fpco/stack-run/)
  are no longer being built for LTS 8.0 and above.
  [fpco/stack-build](https://hub.docker.com/r/fpco/stack-build/)
  images continue to be built with a
  [simplified process](https://github.com/commercialhaskell/stack/tree/master/etc/dockerfiles/stack-build).
  [#624](https://github.com/commercialhaskell/stack/issues/624)

Major changes:

* A new command, `script`, has been added, intended to make the script
  interpreter workflow more reliable, easier to use, and more
  efficient. This command forces the user to provide a `--resolver`
  value, ignores all config files for more reproducible results, and
  optimizes the existing package check to make the common case of all
  packages already being present much faster. This mode does require
  that all packages be present in a snapshot, however.
  [#2805](https://github.com/commercialhaskell/stack/issues/2805)

Behavior changes:

* The default package metadata backend has been changed from Git to
  the 01-index.tar.gz file, from the hackage-security project. This is
  intended to address some download speed issues from Github for
  people in certain geographic regions. There is now full support for
  checking out specific cabal file revisions from downloaded tarballs
  as well. If you manually specify a package index with only a Git
  URL, Git will still be used. See
  [#2780](https://github.com/commercialhaskell/stack/issues/2780)
* When you provide the `--resolver` argument to the `stack unpack`
  command, any packages passed in by name only will be looked up in
  the given snapshot instead of taking the latest version. For
  example, `stack --resolver lts-7.14 unpack mtl` will get version
  2.2.1 of `mtl`, regardless of the latest version available in the
  package indices. This will also force the same cabal file revision
  to be used as is specified in the snapshot.

    Unpacking via a package identifier (e.g. `stack --resolver lts-7.14
    unpack mtl-2.2.1`) will ignore any settings in the snapshot and take
    the most recent revision.

    For backwards compatibility with tools relying on the presence of a
    `00-index.tar`, Stack will copy the `01-index.tar` file to
    `00-index.tar`. Note, however, that these files are different; most
    importantly, 00-index contains only the newest revisions of cabal
    files, while 01-index contains all versions. You may still need to
    update your tooling.
* Passing `--(no-)nix-*` options now no longer implies `--nix`, except for
  `--nix-pure`, so that the user preference whether or not to use Nix is
  honored even in the presence of options that change the Nix behavior.

Other enhancements:

* Internal cleanup: configuration types are now based much more on lenses
* `stack build` and related commands now allow the user to disable debug symbol stripping
  with new `--no-strip`, `--no-library-stripping`, and `--no-executable-shipping` flags,
  closing [#877](https://github.com/commercialhaskell/stack/issues/877).
  Also turned error message for missing targets more readable ([#2384](https://github.com/commercialhaskell/stack/issues/2384))
* `stack haddock` now shows index.html paths when documentation is already up to
  date. Resolved [#781](https://github.com/commercialhaskell/stack/issues/781)
* Respects the `custom-setup` field introduced in Cabal 1.24. This
  supercedes any `explicit-setup-deps` settings in your `stack.yaml`
  and trusts the package's `.cabal` file to explicitly state all its
  dependencies.
* If system package installation fails, `get-stack.sh` will fail as well. Also
  shows warning suggesting to run `apt-get update` or similar, depending on the
  OS.
  ([#2898](https://github.com/commercialhaskell/stack/issues/2898))
* When `stack ghci` is run with a config with no packages (e.g. global project),
  it will now look for source files in the current work dir.
  ([#2878](https://github.com/commercialhaskell/stack/issues/2878))
* Bump to hpack 0.17.0 to allow `custom-setup` and `!include "..."` in `package.yaml`.
* The script interpreter will now output error logging.  In particular,
  this means it will output info about plan construction errors.
  ([#2879](https://github.com/commercialhaskell/stack/issues/2879))
* `stack ghci` now takes `--flag` and `--ghc-options` again (inadverently
  removed in 1.3.0).
  ([#2986](https://github.com/commercialhaskell/stack/issues/2986))
* `stack exec` now takes `--rts-options` which passes the given arguments inside of
  `+RTS ... args .. -RTS` to the executable. This works around stack itself consuming
  the RTS flags on Windows. ([#2640](https://github.com/commercialhaskell/stack/issues/2640))
* Upgraded `http-client-tls` version, which now offers support for the
  `socks5://` and `socks5h://` values in the `http_proxy` and `https_proxy`
  environment variables.

Bug fixes:

* Bump to hpack 0.16.0 to avoid character encoding issues when reading and
  writing on non-UTF8 systems.
* `stack ghci` will no longer ignore hsSourceDirs that contain `..`. ([#2895](https://github.com/commercialhaskell/stack/issues/2895))
* `stack list-dependencies --license` now works for wired-in-packages,
  like base. ([#2871](https://github.com/commercialhaskell/stack/issues/2871))
* `stack setup` now correctly indicates when it uses system ghc
  ([#2963](https://github.com/commercialhaskell/stack/issues/2963))
* Fix to `stack config set`, in 1.3.2 it always applied to
  the global project.
  ([#2709](https://github.com/commercialhaskell/stack/issues/2709))
* Previously, cabal files without exe or lib would fail on the "copy" step.
  ([#2862](https://github.com/commercialhaskell/stack/issues/2862))
* `stack upgrade --git` now works properly.  Workaround for affected
  versions (>= 1.3.0) is to instead run `stack upgrade --git --source-only`.
  ([#2977](https://github.com/commercialhaskell/stack/issues/2977))
* Added support for GHC 8's slightly different warning format for
  dumping warnings from logs.
* Work around a bug in Cabal/GHC in which package IDs are not unique
  for different source code, leading to Stack not always rebuilding
  packages depending on local packages which have
  changed. ([#2904](https://github.com/commercialhaskell/stack/issues/2904))

## 1.3.2

Bug fixes:

* `stack config set` can now be used without a compiler installed
  [#2852](https://github.com/commercialhaskell/stack/issues/2852).
* `get-stack.sh` now installs correct binary on ARM for generic linux and raspbian,
  closing [#2856](https://github.com/commercialhaskell/stack/issues/2856).
* Correct the testing of whether a package database exists by checking
  for the `package.cache` file itself instead of the containing
  directory.
* Revert a change in the previous release which made it impossible to
  set local extra-dep packages as targets. This was overkill; we
  really only wanted to disable their test suites, which was already
  handled by a later
  patch. [#2849](https://github.com/commercialhaskell/stack/issues/2849)
* `stack new` always treats templates as being UTF-8 encoding,
  ignoring locale settings on a local machine. See
  [Yesod mailing list discussion](https://groups.google.com/d/msg/yesodweb/ZyWLsJOtY0c/aejf9E7rCAAJ)

## 1.3.0

Release notes:

* For the _next_ stack release after this one, we are planning
  changes to our Linux releases, including dropping our Ubuntu,
  Debian, CentOS, and Fedora package repositories and switching to
  statically linked binaries. See
  [#2534](https://github.com/commercialhaskell/stack/issues/2534).
  Note that upgrading without a package manager has gotten easier
  with new binary upgrade support in `stack upgrade` (see the Major
  Changes section below for more information). In addition, the
  get.haskellstack.org script no longer installs from Ubuntu,
  Debian, CentOS, or Fedora package repositories. Instead it places
  a generic binary in /usr/local/bin.

Major changes:

* Stack will now always use its own GHC installation, even when a suitable GHC
  installation is available on the PATH. To get the old behaviour, use
  the `--system-ghc` flag or run `stack config set system-ghc --global true`.
  Docker- and Nix-enabled projects continue to use the GHC installations
  in their environment by default.

    NB: Scripts that previously used stack in combination with a system GHC
    installation should now include a `stack setup` line or use the `--install-ghc`
    flag.
    [#2221](https://github.com/commercialhaskell/stack/issues/2221)

* `stack ghci` now defaults to skipping the build of target packages, because
  support has been added for invoking "initial build steps", which create
  autogen files and run preprocessors. The `--no-build` flag is now deprecated
  because it should no longer be necessary. See
  [#1364](https://github.com/commercialhaskell/stack/issues/1364)

* Stack is now capable of doing binary upgrades instead of always
  recompiling a new version from source. Running `stack upgrade` will
  now default to downloading a binary version of Stack from the most
  recent release, if one is available. See `stack upgrade --help` for
  more options.
  [#1238](https://github.com/commercialhaskell/stack/issues/1238)

Behavior changes:

* Passing `--resolver X` with a Stack command which forces creation of a global
  project config, will pass resolver X into the initial config.
  See [#2579](https://github.com/commercialhaskell/stack/issues/2229).

* Switch the "Run from outside project" messages to debug-level, to
  avoid spamming users in the normal case of non-project usage

* If a remote package is specified (such as a Git repo) without an explicit
  `extra-dep` setting, a warning is given to the user to provide one
  explicitly.

Other enhancements:

* `stack haddock` now supports `--haddock-internal`. See
  [#2229](https://github.com/commercialhaskell/stack/issues/2229)
* Add support for `system-ghc` and `install-ghc` fields to `stack config set` command.
* Add `ghc-build` option to override autodetected GHC build to use (e.g. gmp4,
  tinfo6, nopie) on Linux.
* `stack setup` detects systems where gcc enables PIE by default (such as Ubuntu
  16.10 and Hardened Gentoo) and adjusts the GHC `configure` options accordingly.
  [#2542](https://github.com/commercialhaskell/stack/issues/2542)
* Upload to Hackage with HTTP digest instead of HTTP basic.
* Make `stack list-dependencies` understand all of the `stack dot` options too.
* Add the ability for `stack list-dependencies` to list dependency licenses by
  passing the `--license` flag.
* Dump logs that contain warnings for any local non-dependency packages
  [#2545](https://github.com/commercialhaskell/stack/issues/2545)
* Add the `dump-logs` config option and `--dump-logs` command line
  option to get full build output on the
  console. [#426](https://github.com/commercialhaskell/stack/issues/426)
* Add the `--open` option to "stack hpc report" command, causing the report to
  be opened in the browser.
* The `stack config set` command now accepts a `--global` flag for suitable fields
  which causes it to modify the global user configuration (`~/.stack/config.yaml`)
  instead of the project configuration.
  [#2675](https://github.com/commercialhaskell/stack/pull/2675)
* Information on the latest available snapshots is now downloaded from S3 instead of
  stackage.org, increasing reliability in case of stackage.org outages.
  [#2653](https://github.com/commercialhaskell/stack/pull/2653)
* `stack dot` and `stack list-dependencies` now take targets and flags.
  [#1919](https://github.com/commercialhaskell/stack/issues/1919)
* Deprecate `stack setup --stack-setup-yaml` for `--setup-info-yaml` based
  on discussion in [#2647](https://github.com/commercialhaskell/stack/issues/2647).
* The `--main-is` flag for GHCI now implies the TARGET, fixing
  [#1845](https://github.com/commercialhaskell/stack/issues/1845).
* `stack ghci` no longer takes all build options, as many weren't useful
  [#2199](https://github.com/commercialhaskell/stack/issues/2199)
* `--no-time-in-log` option, to make verbose logs more diffable
  [#2727](https://github.com/commercialhaskell/stack/issues/2727)
* `--color` option added to override auto-detection of ANSI support
  [#2725](https://github.com/commercialhaskell/stack/issues/2725)
* Missing extra-deps are now warned about, adding a degree of typo detection
  [#1521](https://github.com/commercialhaskell/stack/issues/1521)
* No longer warns about missing build-tools if they are on the PATH.
  [#2235](https://github.com/commercialhaskell/stack/issues/2235)
* Replace enclosed-exceptions with safe-exceptions.
  [#2768](https://github.com/commercialhaskell/stack/issues/2768)
* The install location for GHC and other programs can now be configured with the
  `local-programs-path` option in `config.yaml`.
  [#1644](https://github.com/commercialhaskell/stack/issues/1644)
* Added option to add nix dependencies as nix GC roots
* Proper pid 1 (init) process for `stack exec` with Docker
* Dump build logs if they contain warnings.
  [#2545](https://github.com/commercialhaskell/stack/issues/2545)
* Docker: redirect stdout of `docker pull` to stderr so that
  it will not interfere with output of other commands.
* Nix & docker can be activated at the same time, in order to run stack in a nix-shell
  in a container, preferably from an image already containing the nix dependencies
  in its /nix/store
* Stack/nix: Dependencies can be added as nix GC roots, so they are not removed
  when running `nix-collect-garbage`

Bug fixes:

* Fixed a gnarly bug where programs and package tarballs sometimes have
  corrupted downloads. See
  [#2657](https://github.com/commercialhaskell/stack/issues/2568).
* Add proper support for non-ASCII characters in file paths for the `sdist` command.
  See [#2549](https://github.com/commercialhaskell/stack/issues/2549)
* Never treat `extra-dep` local packages as targets. This ensures
  things like test suites are not run for these packages, and that
  build output is not hidden due to their presence.
* Fix a resource leak in `sinkProcessStderrStdout` which could affect
  much of the codebase, in particular copying precompiled
  packages. [#1979](https://github.com/commercialhaskell/stack/issues/1979)
* Docker: ensure that interrupted extraction process does not cause corrupt file
  when downloading a Docker-compatible Stack executable
  [#2568](https://github.com/commercialhaskell/stack/issues/2568)
* Fixed running `stack hpc report` on package targets.
  [#2664](https://github.com/commercialhaskell/stack/issues/2664)
* Fix a long-standing performance regression where stack would parse the .dump-hi
  files of the library components of local packages twice.
  [#2658](https://github.com/commercialhaskell/stack/pull/2658)
* Fixed a regression in "stack ghci --no-load", where it would prompt for a main
  module to load. [#2603](https://github.com/commercialhaskell/stack/pull/2603)
* Build Setup.hs files with the threaded RTS, mirroring the behavior of
  cabal-install and enabling more complex build systems in those files.
* Fixed a bug in passing along `--ghc-options` to ghcjs.  They were being
  provided as `--ghc-options` to Cabal, when it needs to be `--ghcjs-options`.
  [#2714](https://github.com/commercialhaskell/stack/issues/2714)
* Launch Docker from the project root regardless of the working
  directory Stack is invoked from. This means paths relative to the project root
  (e.g. environment files) can be specified in `stack.yaml`'s docker `run-args`.
* `stack setup --reinstall` now behaves as expected.
  [#2554](https://github.com/commercialhaskell/stack/issues/2554)

## 1.2.0

Release notes:

* On many Un*x systems, Stack can now be installed with a simple
  one-liner:

        wget -qO- https://get.haskellstack.org/ | sh

* The fix for
  [#2175](https://github.com/commercialhaskell/stack/issues/2175)
  entails that stack must perform a full clone of a large Git repo of
  Hackage meta-information. The total download size is about 200 MB.
  Please be aware of this when upgrading your stack installation.

* If you use Mac OS X, you may want to delay upgrading to macOS Sierra as there
  are reports of GHC panics when building some packages (including Stack
  itself). See [#2577](https://github.com/commercialhaskell/stack/issues/2577)

* This version of Stack does not build on ARM or PowerPC systems (see
  [store#37](https://github.com/fpco/store/issues/37)).  Please stay with
  version 1.1.2 for now on those architectures.  This will be rectified soon!

* We are now releasing a
  [statically linked Stack binary for 64-bit Linux](https://www.stackage.org/stack/linux-x86_64-static).
  Please try it and let us know if you run into any trouble on your platform.

* We are planning some changes to our Linux releases, including dropping our
  Ubuntu, Debian, CentOS, and Fedora package repositories and switching to
  statically linked binaries.  We would value your feedback in
  [#2534](https://github.com/commercialhaskell/stack/issues/2534).

Major changes:

* Add `stack hoogle` command.
  [#55](https://github.com/commercialhaskell/stack/issues/55)
* Support for absolute file path in `url` field of `setup-info` or `--ghc-bindist`
* Add support for rendering GHCi scripts targeting different GHCi like
  applications
  [#2457](https://github.com/commercialhaskell/stack/pull/2457)

Behavior changes:

* Remove `stack ide start` and `stack ide load-targets` commands.
  [#2178](https://github.com/commercialhaskell/stack/issues/2178)
* Support .buildinfo files in `stack ghci`.
  [#2242](https://github.com/commercialhaskell/stack/pull/2242)
* Support -ferror-spans syntax in GHC error messages.
* Avoid unpacking ghc to `/tmp`
  [#996](https://github.com/commercialhaskell/stack/issues/996)
* The Linux `gmp4` GHC bindist is no longer considered a full-fledged GHC
  variant and can no longer be specified using the `ghc-variant` option,
  and instead is treated more like a slightly different platform.

Other enhancements:

* Use the `store` package for binary serialization of most caches.
* Only require minor version match for Docker stack exe.
  This way, we can make patch releases for version bounds and similar
  build issues without needing to upload new binaries for Docker.
* Stack/Nix: Passes the right ghc derivation as an argument to the `shell.nix` when a
  custom `shell.nix` is used
  See [#2243](https://github.com/commercialhaskell/stack/issues/2243)
* Stack/Nix: Sets `LD_LIBRARY_PATH` so packages using C libs for Template Haskell can work
  (See _e.g._ [this HaskellR issue](https://github.com/tweag/HaskellR/issues/253))
* Parse CLI arguments and configuration files into less permissive types,
  improving error messages for bad inputs.
  [#2267](https://github.com/commercialhaskell/stack/issues/2267)
* Add the ability to explictly specify a gcc executable.
  [#593](https://github.com/commercialhaskell/stack/issues/593)
* Nix: No longer uses LTS mirroring in nixpkgs. Gives to nix-shell a derivation
  like `haskell.compiler.ghc801`
  See [#2259](https://github.com/commercialhaskell/stack/issues/2259)
* Perform some subprocesses during setup concurrently, slightly speeding up most
  commands. [#2346](https://github.com/commercialhaskell/stack/pull/2346)
* `stack setup` no longer unpacks to the system temp dir on posix systems.
  [#996](https://github.com/commercialhaskell/stack/issues/996)
* `stack setup` detects libtinfo6 and ncurses6 and can download alternate GHC
  bindists [#257](https://github.com/commercialhaskell/stack/issues/257)
  [#2302](https://github.com/commercialhaskell/stack/issues/2302).
* `stack setup` detects Linux ARMv7 downloads appropriate GHC bindist
  [#2103](https://github.com/commercialhaskell/stack/issues/2103)
* Custom `stack` binaries list dependency versions in output for `--version`.
  See [#2222](https://github.com/commercialhaskell/stack/issues/2222)
  and [#2450](https://github.com/commercialhaskell/stack/issues/2450).
* Use a pretty printer to output dependency resolution errors.
  [#1912](https://github.com/commercialhaskell/stack/issues/1912)
* Remove the `--os` flag
  [#2227](https://github.com/commercialhaskell/stack/issues/2227)
* Add 'netbase' and 'ca-certificates' as dependency for .deb packages.
  [#2293](https://github.com/commercialhaskell/stack/issues/2293).
* Add `stack ide targets` command.
* Enhance debug logging with subprocess timings.
* Pretty-print YAML parse errors
  [#2374](https://github.com/commercialhaskell/stack/issues/2374)
* Clarify confusing `stack setup` output
  [#2314](https://github.com/commercialhaskell/stack/issues/2314)
* Delete `Stack.Types` multimodule to improve build times
  [#2405](https://github.com/commercialhaskell/stack/issues/2405)
* Remove spurious newlines in build logs
  [#2418](https://github.com/commercialhaskell/stack/issues/2418)
* Interpreter: Provide a way to hide implicit packages
  [#1208](https://github.com/commercialhaskell/stack/issues/1208)
* Check executability in exec lookup
  [#2489](https://github.com/commercialhaskell/stack/issues/2489)

Bug fixes:

* Fix cabal warning about use of a deprecated cabal flag
  [#2350](https://github.com/commercialhaskell/stack/issues/2350)
* Support most executable extensions on Windows
  [#2225](https://github.com/commercialhaskell/stack/issues/2225)
* Detect resolver change in `stack solver`
  [#2252](https://github.com/commercialhaskell/stack/issues/2252)
* Fix a bug in docker image creation where the wrong base image was
  selected
  [#2376](https://github.com/commercialhaskell/stack/issues/2376)
* Ignore special entries when unpacking tarballs
  [#2361](https://github.com/commercialhaskell/stack/issues/2361)
* Fixes src directory pollution of `style.css` and `highlight.js` with GHC 8's
  haddock [#2429](https://github.com/commercialhaskell/stack/issues/2429)
* Handle filepaths with spaces in `stack ghci`
  [#2266](https://github.com/commercialhaskell/stack/issues/2266)
* Apply ghc-options to snapshot packages
  [#2289](https://github.com/commercialhaskell/stack/issues/2289)
* stack sdist: Fix timestamp in tarball
  [#2394](https://github.com/commercialhaskell/stack/pull/2394)
* Allow global Stack arguments with a script
  [#2316](https://github.com/commercialhaskell/stack/issues/2316)
* Inconsistency between ToJSON and FromJSON instances of PackageLocation
  [#2412](https://github.com/commercialhaskell/stack/pull/2412)
* Perform Unicode normalization on filepaths
  [#1810](https://github.com/commercialhaskell/stack/issues/1810)
* Solver: always keep ghc wired-in as hard constraints
  [#2453](https://github.com/commercialhaskell/stack/issues/2453)
* Support OpenBSD's tar where possible, require GNU tar for xz support
  [#2283](https://github.com/commercialhaskell/stack/issues/2283)
* Fix using --coverage with Cabal-1.24
  [#2424](https://github.com/commercialhaskell/stack/issues/2424)
* When marking exe installed, remove old version
  [#2373](https://github.com/commercialhaskell/stack/issues/2373)
* Stop truncating all-cabal-hashes git repo
  [#2175](https://github.com/commercialhaskell/stack/issues/2175)
* Handle non-ASCII filenames on Windows
  [#2491](https://github.com/commercialhaskell/stack/issues/2491)
* Avoid using multiple versions of a package in script interpreter
  by passing package-id to ghc/runghc
  [#1957](https://github.com/commercialhaskell/stack/issues/1957)
* Only pre-load compiler version when using nix integration
  [#2459](https://github.com/commercialhaskell/stack/issues/2459)
* Solver: parse cabal errors also on Windows
  [#2502](https://github.com/commercialhaskell/stack/issues/2502)
* Allow exec and ghci commands in interpreter mode.
  Scripts can now automatically open in the repl by using `exec ghci`
  instead of `runghc` in the shebang command.
  [#2510](https://github.com/commercialhaskell/stack/issues/2510)
* Now consider a package to be dirty when an extra-source-file is changed.
  See [#2040](https://github.com/commercialhaskell/stack/issues/2040)

## 1.1.2

Release notes:

* Official FreeBSD binaries are
  [now available](http://docs.haskellstack.org/en/stable/install_and_upgrade/#freebsd)
  [#1253](https://github.com/commercialhaskell/stack/issues/1253).

Major changes:

* Extensible custom snapshots implemented. These allow you to define snapshots
which extend other snapshots. See
[#863](https://github.com/commercialhaskell/stack/issues/863). Local file custom
snapshots can now be safely updated without changing their name.  Remote custom
snapshots should still be treated as immutable.

Behavior changes:

* `stack path --compiler` was added in the last release, to yield a path to the
  compiler. Unfortunately, `--compiler` is a global option that is useful to use
  with `stack path`. The same functionality is now provided by `stack path
  --compiler-exe`. See
  [#2123](https://github.com/commercialhaskell/stack/issues/2123)
* For packages specified in terms of a git or hg repo, the hash used in the
  location has changed.  This means that existing downloads from older stack
  versions won't be used.  This is a side-effect of the fix to
  [#2133](https://github.com/commercialhaskell/stack/issues/2133)
* `stack upgrade` no longer pays attention to local stack.yaml files, just the
  global config and CLI options.
  [#1392](https://github.com/commercialhaskell/stack/issues/1392)
* `stack ghci` now uses `:add` instead of `:load`, making it potentially work
  better with user scripts. See
  [#1888](https://github.com/commercialhaskell/stack/issues/1888)

Other enhancements:

* Grab Cabal files via Git SHA to avoid regressions from Hackage revisions
  [#2070](https://github.com/commercialhaskell/stack/pull/2070)
* Custom snapshots now support `ghc-options`.
* Package git repos are now re-used rather than re-cloned. See
  [#1620](https://github.com/commercialhaskell/stack/issues/1620)
* `DESTDIR` is filtered from environment when installing GHC. See
  [#1460](https://github.com/commercialhaskell/stack/issues/1460)
* `stack haddock` now supports `--hadock-arguments`. See
  [#2144](https://github.com/commercialhaskell/stack/issues/2144)
* Signing: warn if GPG_TTY is not set as per `man gpg-agent`

Bug fixes:

* Now ignore project config when doing `stack init` or `stack new`. See
  [#2110](https://github.com/commercialhaskell/stack/issues/2110)
* Packages specified by git repo can now have submodules. See
  [#2133](https://github.com/commercialhaskell/stack/issues/2133)
* Fix of hackage index fetch retry. See re-opening of
  [#1418](https://github.com/commercialhaskell/stack/issues/1418#issuecomment-217633843)
* HPack now picks up changes to filesystem other than package.yaml.  See
  [#2051](https://github.com/commercialhaskell/stack/issues/2051)
* "stack solver" no longer suggests --omit-packages. See
  [#2031](https://github.com/commercialhaskell/stack/issues/2031)
* Fixed an issue with building Cabal's Setup.hs. See
  [#1356](https://github.com/commercialhaskell/stack/issues/1356)
* Package dirtiness now pays attention to deleted files. See
  [#1841](https://github.com/commercialhaskell/stack/issues/1841)
* `stack ghci` now uses `extra-lib-dirs` and `extra-include-dirs`. See
  [#1656](https://github.com/commercialhaskell/stack/issues/1656)
* Relative paths outside of source dir added via `qAddDependentFile` are now
  checked for dirtiness. See
  [#1982](https://github.com/commercialhaskell/stack/issues/1982)
* Signing: always use `--with-fingerprints`

## 1.1.0

Release notes:

* Added Ubuntu 16.04 LTS (xenial) Apt repo.
* No longer uploading new versions to Fedora 21 repo.

Behavior changes:

* Snapshot packages are no longer built with executable profiling. See
  [#1179](https://github.com/commercialhaskell/stack/issues/1179).
* `stack init` now ignores symlinks when searching for cabal files. It also now
  ignores any directory that begins with `.` (as well as `dist` dirs) - before
  it would only ignore `.git`, `.stack-work`, and `dist`.
* The stack executable is no longer built with `-rtsopts`.  Before, when
  `-rtsopts` was enabled, stack would process `+RTS` options even when intended
  for some other program, such as when used with `stack exec -- prog +RTS`.
  See [#2022](https://github.com/commercialhaskell/stack/issues/2022).
* The `stack path --ghc-paths` option is deprecated and renamed to `--programs`.
  `--compiler` is added, which points directly at the compiler used in
  the current project.  `--compiler-bin` points to the compiler's bin dir.
* For consistency with the `$STACK_ROOT` environment variable, the
  `stack path --global-stack-root` flag and the `global-stack-root` field
  in the output of `stack path` are being deprecated and replaced with the
  `stack-root` flag and output field.
  Additionally, the stack root can now be specified via the
  `--stack-root` command-line flag. See
  [#1148](https://github.com/commercialhaskell/stack/issues/1148).
* `stack sig` GPG-related sub-commands were removed (folded into `upload` and
  `sdist`)
* GPG signing of packages while uploading to Hackage is now the default. Use
  `upload --no-signature` if you would rather not contribute your package
  signature. If you don't yet have a GPG keyset, read this
  [blog post on GPG keys](https://fpcomplete.com/blog/2016/05/stack-security-gnupg-keys).
  We can add a stack.yaml config setting to disable signing if some people
  desire it. We hope that people will sign. Later we will be adding GPG
  signature verification options.
* `stack build pkg-1.2.3` will now build even if the snapshot has a different
  package version - it is treated as an extra-dep. `stack build local-pkg-1.2.3`
  is an error even if the version number matches the local package
  [#2028](https://github.com/commercialhaskell/stack/issues/2028).
* Having a `nix:` section no longer implies enabling nix build. This allows the
  user to globally configure whether nix is used (unless the project overrides
  the default explicitly). See
  [#1924](https://github.com/commercialhaskell/stack/issues/1924).
* Remove deprecated valid-wanted field.
* Docker: mount home directory in container [#1949](https://github.com/commercialhaskell/stack/issues/1949).
* Deprecate `--local-bin-path` instead `--local-bin`.
* `stack image`: allow absolute source paths for `add`.

Other enhancements:

* `stack haddock --open [PACKAGE]` opens the local haddocks in the browser.
* Fix too much rebuilding when enabling/disabling profiling flags.
* `stack build pkg-1.0` will now build `pkg-1.0` even if the snapshot specifies
  a different version (it introduces a temporary extra-dep)
* Experimental support for `--split-objs` added
  [#1284](https://github.com/commercialhaskell/stack/issues/1284).
* `git` packages with submodules are supported by passing the `--recursive`
  flag to `git clone`.
* When using [hpack](https://github.com/sol/hpack), only regenerate cabal files
  when hpack files change.
* hpack files can now be used in templates
* `stack ghci` now runs ghci as a separate process
  [#1306](https://github.com/commercialhaskell/stack/issues/1306)
* Retry when downloading snapshots and package indices
* Many build options are configurable now in `stack.yaml`:
```
  build:
    library-profiling: true
    executable-profiling: true
    haddock: true
    haddock-deps: true
    copy-bins: true
    prefetch: true
    force-dirty: true
    keep-going: true
    test: true
    test-arguments:
      rerun-tests: true
      additional-args: ['-fprof']
      coverage: true
      no-run-tests: true
    bench: true
    benchmark-opts:
      benchmark-arguments: -O2
      no-run-benchmarks: true
    reconfigure: true
    cabal-verbose: true
```
* A number of URLs are now configurable, useful for firewalls. See
  [#1794](https://github.com/commercialhaskell/stack/issues/1884).
* Suggest causes when executables are missing.
* Allow `--omit-packages` even without `--solver`.
* Improve the generated stack.yaml.
* Improve ghci results after :load Main module collision with main file path.
* Only load the hackage index if necessary
  [#1883](https://github.com/commercialhaskell/stack/issues/1883), [#1892](https://github.com/commercialhaskell/stack/issues/1892).
* init: allow local packages to be deps of deps
  [#1965](https://github.com/commercialhaskell/stack/issues/1965).
* Always use full fingerprints from GPG
  [#1952](https://github.com/commercialhaskell/stack/issues/1952).
* Default to using `gpg2` and fall back to `gpg`
  [#1976](https://github.com/commercialhaskell/stack/issues/1976).
* Add a flag for --verbosity silent.
* Add `haddock --open` flag [#1396](https://github.com/commercialhaskell/stack/issues/1396).

Bug fixes:

* Package tarballs would fail to unpack.
  [#1884](https://github.com/commercialhaskell/stack/issues/1884).
* Fixed errant warnings about missing modules, after deleted and removed from
  cabal file [#921](https://github.com/commercialhaskell/stack/issues/921)
  [#1805](https://github.com/commercialhaskell/stack/issues/1805).
* Now considers a package to dirty when the hpack file is changed
  [#1819](https://github.com/commercialhaskell/stack/issues/1819).
* Nix: cancelling a stack build now exits properly rather than dropping into a
  nix-shell [#1778](https://github.com/commercialhaskell/stack/issues/1778).
* `allow-newer: true` now causes `--exact-configuration` to be passed to Cabal.
  See [#1579](https://github.com/commercialhaskell/stack/issues/1579).
* `stack solver` no longer fails with `InvalidRelFile` for relative package
  paths including `..`. See
  [#1954](https://github.com/commercialhaskell/stack/issues/1954).
* Ignore emacs lock files when finding .cabal
  [#1897](https://github.com/commercialhaskell/stack/issues/1897).
* Use lenient UTF-8 decode for build output
  [#1945](https://github.com/commercialhaskell/stack/issues/1945).
* Clear index cache whenever index updated
  [#1962](https://github.com/commercialhaskell/stack/issues/1962).
* Fix: Building a container image drops a .stack-work dir in the current working
  (sub)directory
  [#1975](https://github.com/commercialhaskell/stack/issues/1975).
* Fix: Rebuilding when disabling profiling
  [#2023](https://github.com/commercialhaskell/stack/issues/2023).

## 1.0.4.3

Bug fixes:

* Don't delete contents of ~/.ssh when using `stack clean --full` with Docker
  enabled [#2000](https://github.com/commercialhaskell/stack/issues/2000)

## 1.0.4.2

Build with path-io-1.0.0. There are no changes in behaviour from 1.0.4,
so no binaries are released for this version.

## 1.0.4.1

Fixes build with aeson-0.11.0.0. There are no changes in behaviour from 1.0.4,
so no binaries are released for this version.

## 1.0.4

Major changes:

* Some notable changes in `stack init`:
    * Overall it should now be able to initialize almost all existing cabal
      packages out of the box as long as the package itself is consistently
      defined.
    * Choose the best possible snapshot and add extra dependencies on top
      of a snapshot resolver rather than a compiler resolver -
      [#1583](https://github.com/commercialhaskell/stack/pull/1583)
    * Automatically omit a package (`--omit-packages`) when it is compiler
      incompatible or when there are packages with conflicting dependency
      requirements - [#1674](https://github.com/commercialhaskell/stack/pull/1674).
    * Some more changes for a better user experience. Please refer to
      the doc guide for details.
* Add support for hpack, alternative package description format
  [#1679](https://github.com/commercialhaskell/stack/issues/1679)

Other enhancements:

* Docker: pass ~/.ssh and SSH auth socket into container, so that git repos
  work [#1358](https://github.com/commercialhaskell/stack/issues/1358).
* Docker: strip suffix from docker --version.
  [#1653](https://github.com/commercialhaskell/stack/issues/1653)
* Docker: pass USER and PWD environment variables into container.
* On each run, stack will test the stack root directory (~/.stack), and the
  project and package work directories (.stack-work) for whether they are
  owned by the current user and abort if they are not. This precaution can
  be disabled with the `--allow-different-user` flag or `allow-different-user`
  option in the global config (~/.stack/config.yaml).
  [#471](https://github.com/commercialhaskell/stack/issues/471)
* Added `stack clean --full` option for full working dir cleanup.
* YAML config: support Zip archives.
* Redownload build plan if parsing fails
  [#1702](https://github.com/commercialhaskell/stack/issues/1702).
* Give mustache templates access to a 'year' tag
  [#1716](https://github.com/commercialhaskell/stack/pull/1716).
* Have "stack ghci" warn about module name aliasing.
* Add "stack ghci --load-local-deps".
* Build Setup.hs with -rtsopts
  [#1687](https://github.com/commercialhaskell/stack/issues/1687).
* `stack init` accepts a list of directories.
* Add flag infos to DependencyPlanFailures (for better error output in case of
  flags) [#713](https://github.com/commercialhaskell/stack/issues/713)
* `stack new --bare` complains for overwrites, and add `--force` option
  [#1597](https://github.com/commercialhaskell/stack/issues/1597).

Bug fixes:

* Previously, `stack ghci` would fail with `cannot satisfy -package-id` when the
  implicit build step changes the package key of some dependency.
* Fix: Building with ghcjs: "ghc-pkg: Prelude.chr: bad argument: 2980338"
  [#1665](https://github.com/commercialhaskell/stack/issues/1665).
* Fix running test / bench with `--profile` / `--trace`.
* Fix: build progress counter is no longer visible
  [#1685](https://github.com/commercialhaskell/stack/issues/1685).
* Use "-RTS" w/ profiling to allow extra args
  [#1772](https://github.com/commercialhaskell/stack/issues/1772).
* Fix withUnpackedTarball7z to find name of srcDir after unpacking
  (fixes `stack setup` fails for ghcjs project on windows)
  [#1774](https://github.com/commercialhaskell/stack/issues/1774).
* Add space before auto-generated bench opts (makes profiling options work
  uniformly for applications and benchmark suites)
  [#1771](https://github.com/commercialhaskell/stack/issues/1771).
* Don't try to find plugin if it resembles flag.
* Setup.hs changes cause package dirtiness
  [#1711](https://github.com/commercialhaskell/stack/issues/1711).
* Send "stack templates" output to stdout
  [#1792](https://github.com/commercialhaskell/stack/issues/1792).

## 1.0.2

Release notes:

- Arch Linux: Stack has been adopted into the
  [official community repository](https://www.archlinux.org/packages/community/x86_64/stack/),
  so we will no longer be updating the AUR with new versions. See the
  [install/upgrade guide](http://docs.haskellstack.org/en/stable/install_and_upgrade/#arch-linux)
  for current download instructions.

Major changes:

- `stack init` and `solver` overhaul
  [#1583](https://github.com/commercialhaskell/stack/pull/1583)

Other enhancements:

- Disable locale/codepage hacks when GHC >=7.10.3
  [#1552](https://github.com/commercialhaskell/stack/issues/1552)
- Specify multiple images to build for `stack image container`
  [docs](http://docs.haskellstack.org/en/stable/yaml_configuration/#image)
- Specify which executables to include in images for `stack image container`
  [docs](http://docs.haskellstack.org/en/stable/yaml_configuration/#image)
- Docker: pass supplemantary groups and umask into container
- If git fetch fails wipe the directory and try again from scratch
  [#1418](https://github.com/commercialhaskell/stack/issues/1418)
- Warn if newly installed executables won't be available on the PATH
  [#1362](https://github.com/commercialhaskell/stack/issues/1362)
- stack.yaml: for `stack image container`, specify multiple images to generate,
  and which executables should be added to those images
- GHCI: add interactive Main selection
  [#1068](https://github.com/commercialhaskell/stack/issues/1068)
- Care less about the particular name of a GHCJS sdist folder
  [#1622](https://github.com/commercialhaskell/stack/issues/1622)
- Unified Enable/disable help messaging
  [#1613](https://github.com/commercialhaskell/stack/issues/1613)

Bug fixes:

- Don't share precompiled packages between GHC/platform variants and Docker
  [#1551](https://github.com/commercialhaskell/stack/issues/1551)
- Properly redownload corrupted downloads with the correct file size.
  [Mailing list discussion](https://groups.google.com/d/msg/haskell-stack/iVGDG5OHYxs/FjUrR5JsDQAJ)
- Gracefully handle invalid paths in error/warning messages
  [#1561](https://github.com/commercialhaskell/stack/issues/1561)
- Nix: select the correct GHC version corresponding to the snapshot
  even when an abstract resolver is passed via `--resolver` on the
  command-line.
  [#1641](https://github.com/commercialhaskell/stack/issues/1641)
- Fix: Stack does not allow using an external package from ghci
  [#1557](https://github.com/commercialhaskell/stack/issues/1557)
- Disable ambiguous global '--resolver' option for 'stack init'
  [#1531](https://github.com/commercialhaskell/stack/issues/1531)
- Obey `--no-nix` flag
- Fix: GHCJS Execute.hs: Non-exhaustive patterns in lambda
  [#1591](https://github.com/commercialhaskell/stack/issues/1591)
- Send file-watch and sticky logger messages to stderr
  [#1302](https://github.com/commercialhaskell/stack/issues/1302)
  [#1635](https://github.com/commercialhaskell/stack/issues/1635)
- Use globaldb path for querying Cabal version
  [#1647](https://github.com/commercialhaskell/stack/issues/1647)

## 1.0.0

Release notes:

*  We're calling this version 1.0.0 in preparation for Stackage
   LTS 4.  Note, however, that this does not mean the code's API
   will be stable as this is primarily an end-user tool.

Enhancements:

* Added flag `--profile` flag: passed with `stack build`, it will
  enable profiling, and for `--bench` and `--test` it will generate a
  profiling report by passing `+RTS -p` to the executable(s). Great
  for using like `stack build --bench --profile` (remember that
  enabling profile will slow down your benchmarks by >4x). Run `stack
  build --bench` again to disable the profiling and get proper speeds
* Added flag `--trace` flag: just like `--profile`, it enables
  profiling, but instead of generating a report for `--bench` and
  `--test`, prints out a stack trace on exception. Great for using
  like `stack build --test --trace`
* Nix: all options can be overriden on command line
  [#1483](https://github.com/commercialhaskell/stack/issues/1483)
* Nix: build environments (shells) are now pure by default.
* Make verbosity silent by default in script interpreter mode
  [#1472](https://github.com/commercialhaskell/stack/issues/1472)
* Show a message when resetting git commit fails
  [#1453](https://github.com/commercialhaskell/stack/issues/1453)
* Improve Unicode handling in project/package names
  [#1337](https://github.com/commercialhaskell/stack/issues/1337)
* Fix ambiguity between a stack command and a filename to execute (prefer
  `stack` subcommands)
  [#1471](https://github.com/commercialhaskell/stack/issues/1471)
* Support multi line interpreter directive comments
  [#1394](https://github.com/commercialhaskell/stack/issues/1394)
* Handle space separated pids in ghc-pkg dump (for GHC HEAD)
  [#1509](https://github.com/commercialhaskell/stack/issues/1509)
* Add ghci --no-package-hiding option
  [#1517](https://github.com/commercialhaskell/stack/issues/1517)
* `stack new` can download templates from URL
  [#1466](https://github.com/commercialhaskell/stack/issues/1466)

Bug fixes:

* Nix: stack exec options are passed properly to the stack sub process
  [#1538](https://github.com/commercialhaskell/stack/issues/1538)
* Nix: specifying a shell-file works in any current working directory
  [#1547](https://github.com/commercialhaskell/stack/issues/1547)
* Nix: use `--resolver` argument
* Docker: fix missing image message and '--docker-auto-pull'
* No HTML escaping for "stack new" template params
  [#1475](https://github.com/commercialhaskell/stack/issues/1475)
* Set permissions for generated .ghci script
  [#1480](https://github.com/commercialhaskell/stack/issues/1480)
* Restrict commands allowed in interpreter mode
  [#1504](https://github.com/commercialhaskell/stack/issues/1504)
* stack ghci doesn't see preprocessed files for executables
  [#1347](https://github.com/commercialhaskell/stack/issues/1347)
* All test suites run even when only one is requested
  [#1550](https://github.com/commercialhaskell/stack/pull/1550)
* Edge cases in broken templates give odd errors
  [#1535](https://github.com/commercialhaskell/stack/issues/1535)
* Fix test coverage bug on windows

## 0.1.10.1

Bug fixes:

* `stack image container` did not actually build an image
  [#1473](https://github.com/commercialhaskell/stack/issues/1473)

## 0.1.10.0

Release notes:

* The Stack home page is now at [haskellstack.org](http://haskellstack.org),
  which shows the documentation rendered by readthedocs.org. Note: this
  has necessitated some changes to the links in the documentation's markdown
  source code, so please check the links on the website before submitting a PR
  to fix them.
* The locations of the
  [Ubuntu](http://docs.haskellstack.org/en/stable/install_and_upgrade/#ubuntu)
  and
  [Debian](http://docs.haskellstack.org/en/stable/install_and_upgrade/#debian)
  package repositories have changed to have correct URL semantics according to
  Debian's guidelines
  [#1378](https://github.com/commercialhaskell/stack/issues/1378). The old
  locations will continue to work for some months, but we suggest that you
  adjust your `/etc/apt/sources.list.d/fpco.list` to the new location to avoid
  future disruption.
* [openSUSE and SUSE Linux Enterprise](http://docs.haskellstack.org/en/stable/install_and_upgrade/#suse)
  packages are now available, thanks to [@mimi1vx](https://github.com/mimi1vx).
  Note: there will be some lag before these pick up new versions, as they are
  based on Stackage LTS.

Major changes:

* Support for building inside a Nix-shell providing system dependencies
  [#1285](https://github.com/commercialhaskell/stack/pull/1285)
* Add optional GPG signing on `stack upload --sign` or with
  `stack sig sign ...`

Other enhancements:

* Print latest applicable version of packages on conflicts
  [#508](https://github.com/commercialhaskell/stack/issues/508)
* Support for packages located in Mercurial repositories
  [#1397](https://github.com/commercialhaskell/stack/issues/1397)
* Only run benchmarks specified as build targets
  [#1412](https://github.com/commercialhaskell/stack/issues/1412)
* Support git-style executable fall-through (`stack something` executes
  `stack-something` if present)
  [#1433](https://github.com/commercialhaskell/stack/issues/1433)
* GHCi now loads intermediate dependencies
  [#584](https://github.com/commercialhaskell/stack/issues/584)
* `--work-dir` option for overriding `.stack-work`
  [#1178](https://github.com/commercialhaskell/stack/issues/1178)
* Support `detailed-0.9` tests
  [#1429](https://github.com/commercialhaskell/stack/issues/1429)
* Docker: improved POSIX signal proxying to containers
  [#547](https://github.com/commercialhaskell/stack/issues/547)

Bug fixes:

* Show absolute paths in error messages in multi-package builds
  [#1348](https://github.com/commercialhaskell/stack/issues/1348)
* Docker-built binaries and libraries in different path
  [#911](https://github.com/commercialhaskell/stack/issues/911)
  [#1367](https://github.com/commercialhaskell/stack/issues/1367)
* Docker: `--resolver` argument didn't effect selected image tag
* GHCi: Spaces in filepaths caused module loading issues
  [#1401](https://github.com/commercialhaskell/stack/issues/1401)
* GHCi: cpp-options in cabal files weren't used
  [#1419](https://github.com/commercialhaskell/stack/issues/1419)
* Benchmarks couldn't be run independently of eachother
  [#1412](https://github.com/commercialhaskell/stack/issues/1412)
* Send output of building setup to stderr
  [#1410](https://github.com/commercialhaskell/stack/issues/1410)

## 0.1.8.0

Major changes:

* GHCJS can now be used with stackage snapshots via the new `compiler` field.
* Windows installers are now available:
  [download them here](http://docs.haskellstack.org/en/stable/install_and_upgrade/#windows)
  [#613](https://github.com/commercialhaskell/stack/issues/613)
* Docker integration works with non-FPComplete generated images
  [#531](https://github.com/commercialhaskell/stack/issues/531)

Other enhancements:

* Added an `allow-newer` config option
  [#922](https://github.com/commercialhaskell/stack/issues/922)
  [#770](https://github.com/commercialhaskell/stack/issues/770)
* When a Hackage revision invalidates a build plan in a snapshot, trust the
  snapshot [#770](https://github.com/commercialhaskell/stack/issues/770)
* Added a `stack config set resolver RESOLVER` command. Part of work on
  [#115](https://github.com/commercialhaskell/stack/issues/115)
* `stack setup` can now install GHCJS on windows. See
  [#1145](https://github.com/commercialhaskell/stack/issues/1145) and
  [#749](https://github.com/commercialhaskell/stack/issues/749)
* `stack hpc report` command added, which generates reports for HPC tix files
* `stack ghci` now accepts all the flags accepted by `stack build`. See
  [#1186](https://github.com/commercialhaskell/stack/issues/1186)
* `stack ghci` builds the project before launching GHCi. If the build fails,
  optimistically launch GHCi anyway. Use `stack ghci --no-build` option to
  disable [#1065](https://github.com/commercialhaskell/stack/issues/1065)
* `stack ghci` now detects and warns about various circumstances where it is
  liable to fail. See
  [#1270](https://github.com/commercialhaskell/stack/issues/1270)
* Added `require-docker-version` configuration option
* Packages will now usually be built along with their tests and benchmarks. See
  [#1166](https://github.com/commercialhaskell/stack/issues/1166)
* Relative `local-bin-path` paths will be relative to the project's root
  directory, not the current working directory.
  [#1340](https://github.com/commercialhaskell/stack/issues/1340)
* `stack clean` now takes an optional `[PACKAGE]` argument for use in
  multi-package projects. See
  [#583](https://github.com/commercialhaskell/stack/issues/583)
* Ignore cabal_macros.h as a dependency
  [#1195](https://github.com/commercialhaskell/stack/issues/1195)
* Pad timestamps and show local time in --verbose output
  [#1226](https://github.com/commercialhaskell/stack/issues/1226)
* GHCi: Import all modules after loading them
  [#995](https://github.com/commercialhaskell/stack/issues/995)
* Add subcommand aliases: `repl` for `ghci`, and `runhaskell` for `runghc`
  [#1241](https://github.com/commercialhaskell/stack/issues/1241)
* Add typo recommendations for unknown package identifiers
  [#158](https://github.com/commercialhaskell/stack/issues/158)
* Add `stack path --local-hpc-root` option
* Overhaul dependencies' haddocks copying
  [#1231](https://github.com/commercialhaskell/stack/issues/1231)
* Support for extra-package-dbs in 'stack ghci'
  [#1229](https://github.com/commercialhaskell/stack/pull/1229)
* `stack new` disallows package names with "words" consisting solely of numbers
  [#1336](https://github.com/commercialhaskell/stack/issues/1336)
* `stack build --fast` turns off optimizations
* Show progress while downloading package index
  [#1223](https://github.com/commercialhaskell/stack/issues/1223).

Bug fixes:

* Fix: Haddocks not copied for dependencies
  [#1105](https://github.com/commercialhaskell/stack/issues/1105)
* Fix: Global options did not work consistently after subcommand
  [#519](https://github.com/commercialhaskell/stack/issues/519)
* Fix: 'stack ghci' doesn't notice that a module got deleted
  [#1180](https://github.com/commercialhaskell/stack/issues/1180)
* Rebuild when cabal file is changed
* Fix: Paths in GHC warnings not canonicalized, nor those for packages in
  subdirectories or outside the project root
  [#1259](https://github.com/commercialhaskell/stack/issues/1259)
* Fix: unlisted files in tests and benchmarks trigger extraneous second build
  [#838](https://github.com/commercialhaskell/stack/issues/838)

## 0.1.6.0

Major changes:

* `stack setup` now supports building and booting GHCJS from source tarball.
* On Windows, build directories no longer display "pretty" information
  (like x86_64-windows/Cabal-1.22.4.0), but rather a hash of that
  content. The reason is to avoid the 260 character path limitation on
  Windows. See
  [#1027](https://github.com/commercialhaskell/stack/pull/1027)
* Rename config files and clarify their purposes [#969](https://github.com/commercialhaskell/stack/issues/969)
    * `~/.stack/stack.yaml` --> `~/.stack/config.yaml`
    * `~/.stack/global` --> `~/.stack/global-project`
    * `/etc/stack/config` --> `/etc/stack/config.yaml`
    * Old locations still supported, with deprecation warnings
* New command "stack eval CODE", which evaluates to "stack exec ghc -- -e CODE".

Other enhancements:

* No longer install `git` on Windows
  [#1046](https://github.com/commercialhaskell/stack/issues/1046). You
  can still get this behavior by running the following yourself:
  `stack exec -- pacman -Sy --noconfirm git`.
* Typing enter during --file-watch triggers a rebuild [#1023](https://github.com/commercialhaskell/stack/pull/1023)
* Use Haddock's `--hyperlinked-source` (crosslinked source), if available [#1070](https://github.com/commercialhaskell/stack/pull/1070)
* Use Stack-installed GHCs for `stack init --solver` [#1072](https://github.com/commercialhaskell/stack/issues/1072)
* New experimental `stack query` command [#1087](https://github.com/commercialhaskell/stack/issues/1087)
* By default, stack no longer rebuilds a package due to GHC options changes. This behavior can be tweaked with the `rebuild-ghc-options` setting. [#1089](https://github.com/commercialhaskell/stack/issues/1089)
* By default, ghc-options are applied to all local packages, not just targets. This behavior can be tweaked with the `apply-ghc-options` setting. [#1089](https://github.com/commercialhaskell/stack/issues/1089)
* Docker: download or override location of stack executable to re-run in container [#974](https://github.com/commercialhaskell/stack/issues/974)
* Docker: when Docker Engine is remote, don't run containerized processes as host's UID/GID [#194](https://github.com/commercialhaskell/stack/issues/194)
* Docker: `set-user` option to enable/disable running containerized processes as host's UID/GID [#194](https://github.com/commercialhaskell/stack/issues/194)
* Custom Setup.hs files are now precompiled instead of interpreted. This should be a major performance win for certain edge cases (biggest example: [building Cabal itself](https://github.com/commercialhaskell/stack/issues/1041)) while being either neutral or a minor slowdown for more common cases.
* `stack test --coverage` now also generates a unified coverage report for multiple test-suites / packages.  In the unified report, test-suites can contribute to the coverage of other packages.

Bug fixes:

* Ignore stack-built executables named `ghc`
  [#1052](https://github.com/commercialhaskell/stack/issues/1052)
* Fix quoting of output failed command line arguments
* Mark executable-only packages as installed when copied from cache [#1043](https://github.com/commercialhaskell/stack/pull/1043)
* Canonicalize temporary directory paths [#1047](https://github.com/commercialhaskell/stack/pull/1047)
* Put code page fix inside the build function itself [#1066](https://github.com/commercialhaskell/stack/issues/1066)
* Add `explicit-setup-deps` option [#1110](https://github.com/commercialhaskell/stack/issues/1110), and change the default to the old behavior of using any package in the global and snapshot database [#1025](https://github.com/commercialhaskell/stack/issues/1025)
* Precompiled cache checks full package IDs on Cabal < 1.22 [#1103](https://github.com/commercialhaskell/stack/issues/1103)
* Pass -package-id to ghci [#867](https://github.com/commercialhaskell/stack/issues/867)
* Ignore global packages when copying precompiled packages [#1146](https://github.com/commercialhaskell/stack/issues/1146)

## 0.1.5.0

Major changes:

* On Windows, we now use a full MSYS2 installation in place of the previous PortableGit. This gives you access to the pacman package manager for more easily installing libraries.
* Support for custom GHC binary distributions [#530](https://github.com/commercialhaskell/stack/issues/530)
    * `ghc-variant` option in stack.yaml to specify the variant (also
      `--ghc-variant` command-line option)
    * `setup-info` in stack.yaml, to specify where to download custom binary
      distributions (also `--ghc-bindist` command-line option)
    * Note: On systems with libgmp4 (aka `libgmp.so.3`), such as CentOS 6, you
      may need to re-run `stack setup` due to the centos6 GHC bindist being
      treated like a variant
* A new `--pvp-bounds` flag to the sdist and upload commands allows automatic adding of PVP upper and/or lower bounds to your dependencies

Other enhancements:

* Adapt to upcoming Cabal installed package identifier format change [#851](https://github.com/commercialhaskell/stack/issues/851)
* `stack setup` takes a `--stack-setup-yaml` argument
* `--file-watch` is more discerning about which files to rebuild for [#912](https://github.com/commercialhaskell/stack/issues/912)
* `stack path` now supports `--global-pkg-db` and `--ghc-package-path`
* `--reconfigure` flag [#914](https://github.com/commercialhaskell/stack/issues/914) [#946](https://github.com/commercialhaskell/stack/issues/946)
* Cached data is written with a checksum of its structure [#889](https://github.com/commercialhaskell/stack/issues/889)
* Fully removed `--optimizations` flag
* Added `--cabal-verbose` flag
* Added `--file-watch-poll` flag for polling instead of using filesystem events (useful for running tests in a Docker container while modifying code in the host environment. When code is injected into the container via a volume, the container won't propagate filesystem events).
* Give a preemptive error message when `-prof` is given as a GHC option [#1015](https://github.com/commercialhaskell/stack/issues/1015)
* Locking is now optional, and will be turned on by setting the `STACK_LOCK` environment variable to `true` [#950](https://github.com/commercialhaskell/stack/issues/950)
* Create default stack.yaml with documentation comments and commented out options [#226](https://github.com/commercialhaskell/stack/issues/226)
* Out of memory warning if Cabal exits with -9 [#947](https://github.com/commercialhaskell/stack/issues/947)

Bug fixes:

* Hacky workaround for optparse-applicative issue with `stack exec --help` [#806](https://github.com/commercialhaskell/stack/issues/806)
* Build executables for local extra deps [#920](https://github.com/commercialhaskell/stack/issues/920)
* copyFile can't handle directories [#942](https://github.com/commercialhaskell/stack/pull/942)
* Support for spaces in Haddock interface files [fpco/minghc#85](https://github.com/fpco/minghc/issues/85)
* Temporarily building against a "shadowing" local package? [#992](https://github.com/commercialhaskell/stack/issues/992)
* Fix Setup.exe name for --upgrade-cabal on Windows [#1002](https://github.com/commercialhaskell/stack/issues/1002)
* Unlisted dependencies no longer trigger extraneous second build [#838](https://github.com/commercialhaskell/stack/issues/838)

## 0.1.4.1

Fix stack's own Haddocks.  No changes to functionality (only comments updated).

## 0.1.4.0

Major changes:

* You now have more control over how GHC versions are matched, e.g. "use exactly this version," "use the specified minor version, but allow patches," or "use the given minor version or any later minor in the given major release." The default has switched from allowing newer later minor versions to a specific minor version allowing patches. For more information, see [#736](https://github.com/commercialhaskell/stack/issues/736) and [#784](https://github.com/commercialhaskell/stack/pull/784).
* Support added for compiling with GHCJS
* stack can now reuse prebuilt binaries between snapshots. That means that, if you build package foo in LTS-3.1, that binary version can be reused in LTS-3.2, assuming it uses the same dependencies and flags. [#878](https://github.com/commercialhaskell/stack/issues/878)

Other enhancements:

* Added the `--docker-env` argument, to set environment variables in Docker container.
* Set locale environment variables to UTF-8 encoding for builds to avoid "commitBuffer: invalid argument" errors from GHC [#793](https://github.com/commercialhaskell/stack/issues/793)
* Enable translitation for encoding on stdout and stderr [#824](https://github.com/commercialhaskell/stack/issues/824)
* By default, `stack upgrade` automatically installs GHC as necessary [#797](https://github.com/commercialhaskell/stack/issues/797)
* Added the `ghc-options` field to stack.yaml [#796](https://github.com/commercialhaskell/stack/issues/796)
* Added the `extra-path` field to stack.yaml
* Code page changes on Windows only apply to the build command (and its synonyms), and can be controlled via a command line flag (still defaults to on) [#757](https://github.com/commercialhaskell/stack/issues/757)
* Implicitly add packages to extra-deps when a flag for them is set [#807](https://github.com/commercialhaskell/stack/issues/807)
* Use a precompiled Setup.hs for simple build types [#801](https://github.com/commercialhaskell/stack/issues/801)
* Set --enable-tests and --enable-benchmarks optimistically [#805](https://github.com/commercialhaskell/stack/issues/805)
* `--only-configure` option added [#820](https://github.com/commercialhaskell/stack/issues/820)
* Check for duplicate local package names
* Stop nagging people that call `stack test` [#845](https://github.com/commercialhaskell/stack/issues/845)
* `--file-watch` will ignore files that are in your VCS boring/ignore files [#703](https://github.com/commercialhaskell/stack/issues/703)
* Add `--numeric-version` option

Bug fixes:

* `stack init --solver` fails if `GHC_PACKAGE_PATH` is present [#860](https://github.com/commercialhaskell/stack/issues/860)
* `stack solver` and `stack init --solver` check for test suite and benchmark dependencies [#862](https://github.com/commercialhaskell/stack/issues/862)
* More intelligent logic for setting UTF-8 locale environment variables [#856](https://github.com/commercialhaskell/stack/issues/856)
* Create missing directories for `stack sdist`
* Don't ignore .cabal files with extra periods [#895](https://github.com/commercialhaskell/stack/issues/895)
* Deprecate unused `--optimizations` flag
* Truncated output on slow terminals [#413](https://github.com/commercialhaskell/stack/issues/413)

## 0.1.3.1

Bug fixes:

* Ignore disabled executables [#763](https://github.com/commercialhaskell/stack/issues/763)

## 0.1.3.0

Major changes:

* Detect when a module is compiled but not listed in the cabal file ([#32](https://github.com/commercialhaskell/stack/issues/32))
    * A warning is displayed for any modules that should be added to `other-modules` in the .cabal file
    * These modules are taken into account when determining whether a package needs to be built
* Respect TemplateHaskell addDependentFile dependency changes ([#105](https://github.com/commercialhaskell/stack/issues/105))
    * TH dependent files are taken into account when determining whether a package needs to be built.
* Overhauled target parsing, added `--test` and `--bench` options [#651](https://github.com/commercialhaskell/stack/issues/651)
    * For details, see [Build commands documentation](http://docs.haskellstack.org/en/stable/build_command/)

Other enhancements:

* Set the `HASKELL_DIST_DIR` environment variable [#524](https://github.com/commercialhaskell/stack/pull/524)
* Track build status of tests and benchmarks [#525](https://github.com/commercialhaskell/stack/issues/525)
* `--no-run-tests` [#517](https://github.com/commercialhaskell/stack/pull/517)
* Targets outside of root dir don't build [#366](https://github.com/commercialhaskell/stack/issues/366)
* Upper limit on number of flag combinations to test [#543](https://github.com/commercialhaskell/stack/issues/543)
* Fuzzy matching support to give better error messages for close version numbers [#504](https://github.com/commercialhaskell/stack/issues/504)
* `--local-bin-path` global option. Use to change where binaries get placed on a `--copy-bins` [#342](https://github.com/commercialhaskell/stack/issues/342)
* Custom snapshots [#111](https://github.com/commercialhaskell/stack/issues/111)
* --force-dirty flag: Force treating all local packages as having dirty files (useful for cases where stack can't detect a file change)
* GHC error messages: display file paths as absolute instead of relative for better editor integration
* Add the `--copy-bins` option [#569](https://github.com/commercialhaskell/stack/issues/569)
* Give warnings on unexpected config keys [#48](https://github.com/commercialhaskell/stack/issues/48)
* Remove Docker `pass-host` option
* Don't require cabal-install to upload [#313](https://github.com/commercialhaskell/stack/issues/313)
* Generate indexes for all deps and all installed snapshot packages [#143](https://github.com/commercialhaskell/stack/issues/143)
* Provide `--resolver global` option [#645](https://github.com/commercialhaskell/stack/issues/645)
    * Also supports `--resolver nightly`, `--resolver lts`, and `--resolver lts-X`
* Make `stack build --flag` error when flag or package is unknown [#617](https://github.com/commercialhaskell/stack/issues/617)
* Preserve file permissions when unpacking sources [#666](https://github.com/commercialhaskell/stack/pull/666)
* `stack build` etc work outside of a project
* `list-dependencies` command [#638](https://github.com/commercialhaskell/stack/issues/638)
* `--upgrade-cabal` option to `stack setup` [#174](https://github.com/commercialhaskell/stack/issues/174)
* `--exec` option [#651](https://github.com/commercialhaskell/stack/issues/651)
* `--only-dependencies` implemented correctly [#387](https://github.com/commercialhaskell/stack/issues/387)

Bug fixes:

* Extensions from the `other-extensions` field no longer enabled by default [#449](https://github.com/commercialhaskell/stack/issues/449)
* Fix: haddock forces rebuild of empty packages [#452](https://github.com/commercialhaskell/stack/issues/452)
* Don't copy over executables excluded by component selection [#605](https://github.com/commercialhaskell/stack/issues/605)
* Fix: stack fails on Windows with git package in stack.yaml and no git binary on path [#712](https://github.com/commercialhaskell/stack/issues/712)
* Fixed GHCi issue: Specifying explicit package versions (#678)
* Fixed GHCi issue: Specifying -odir and -hidir as .stack-work/odir (#529)
* Fixed GHCi issue: Specifying A instead of A.ext for modules (#498)

## 0.1.2.0

* Add `--prune` flag to `stack dot` [#487](https://github.com/commercialhaskell/stack/issues/487)
* Add `--[no-]external`,`--[no-]include-base` flags to `stack dot` [#437](https://github.com/commercialhaskell/stack/issues/437)
* Add `--ignore-subdirs` flag to init command [#435](https://github.com/commercialhaskell/stack/pull/435)
* Handle attempt to use non-existing resolver [#436](https://github.com/commercialhaskell/stack/pull/436)
* Add `--force` flag to `init` command
* exec style commands accept the `--package` option (see [Reddit discussion](http://www.reddit.com/r/haskell/comments/3bd66h/stack_runghc_turtle_as_haskell_script_solution/))
* `stack upload` without arguments doesn't do anything [#439](https://github.com/commercialhaskell/stack/issues/439)
* Print latest version of packages on conflicts [#450](https://github.com/commercialhaskell/stack/issues/450)
* Flag to avoid rerunning tests that haven't changed [#451](https://github.com/commercialhaskell/stack/issues/451)
* stack can act as a script interpreter (see [Script interpreter] (https://github.com/commercialhaskell/stack/wiki/Script-interpreter) and [Reddit discussion](http://www.reddit.com/r/haskell/comments/3bd66h/stack_runghc_turtle_as_haskell_script_solution/))
* Add the __`--file-watch`__ flag to auto-rebuild on file changes [#113](https://github.com/commercialhaskell/stack/issues/113)
* Rename `stack docker exec` to `stack exec --plain`
* Add the `--skip-msys` flag [#377](https://github.com/commercialhaskell/stack/issues/377)
* `--keep-going`, turned on by default for tests and benchmarks [#478](https://github.com/commercialhaskell/stack/issues/478)
* `concurrent-tests: BOOL` [#492](https://github.com/commercialhaskell/stack/issues/492)
* Use hashes to check file dirtiness [#502](https://github.com/commercialhaskell/stack/issues/502)
* Install correct GHC build on systems with libgmp.so.3 [#465](https://github.com/commercialhaskell/stack/issues/465)
* `stack upgrade` checks version before upgrading [#447](https://github.com/commercialhaskell/stack/issues/447)

## 0.1.1.0

* Remove GHC uncompressed tar file after installation [#376](https://github.com/commercialhaskell/stack/issues/376)
* Put stackage snapshots JSON on S3 [#380](https://github.com/commercialhaskell/stack/issues/380)
* Specifying flags for multiple packages [#335](https://github.com/commercialhaskell/stack/issues/335)
* single test suite failure should show entire log [#388](https://github.com/commercialhaskell/stack/issues/388)
* valid-wanted is a confusing option name [#386](https://github.com/commercialhaskell/stack/issues/386)
* stack init in multi-package project should use local packages for dependency checking [#384](https://github.com/commercialhaskell/stack/issues/384)
* Display information on why a snapshot was rejected [#381](https://github.com/commercialhaskell/stack/issues/381)
* Give a reason for unregistering packages [#389](https://github.com/commercialhaskell/stack/issues/389)
* `stack exec` accepts the `--no-ghc-package-path` parameter
* Don't require build plan to upload [#400](https://github.com/commercialhaskell/stack/issues/400)
* Specifying test components only builds/runs those tests [#398](https://github.com/commercialhaskell/stack/issues/398)
* `STACK_EXE` environment variable
* Add the `stack dot` command
* `stack upgrade` added [#237](https://github.com/commercialhaskell/stack/issues/237)
* `--stack-yaml` command line flag [#378](https://github.com/commercialhaskell/stack/issues/378)
* `--skip-ghc-check` command line flag [#423](https://github.com/commercialhaskell/stack/issues/423)

Bug fixes:

* Haddock links to global packages no longer broken on Windows [#375](https://github.com/commercialhaskell/stack/issues/375)
* Make flags case-insensitive [#397](https://github.com/commercialhaskell/stack/issues/397)
* Mark packages uninstalled before rebuilding [#365](https://github.com/commercialhaskell/stack/issues/365)

## 0.1.0.0

* Fall back to cabal dependency solver when a snapshot can't be found
* Basic implementation of `stack new` [#137](https://github.com/commercialhaskell/stack/issues/137)
* `stack solver` command [#364](https://github.com/commercialhaskell/stack/issues/364)
* `stack path` command [#95](https://github.com/commercialhaskell/stack/issues/95)
* Haddocks [#143](https://github.com/commercialhaskell/stack/issues/143):
    * Build for dependencies
    * Use relative links
    * Generate module contents and index for all packages in project

## 0.0.3

* `--prefetch` [#297](https://github.com/commercialhaskell/stack/issues/297)
* `upload` command ported from stackage-upload [#225](https://github.com/commercialhaskell/stack/issues/225)
* `--only-snapshot` [#310](https://github.com/commercialhaskell/stack/issues/310)
* `--resolver` [#224](https://github.com/commercialhaskell/stack/issues/224)
* `stack init` [#253](https://github.com/commercialhaskell/stack/issues/253)
* `--extra-include-dirs` and `--extra-lib-dirs` [#333](https://github.com/commercialhaskell/stack/issues/333)
* Specify intra-package target [#201](https://github.com/commercialhaskell/stack/issues/201)

## 0.0.2

* Fix some Windows specific bugs [#216](https://github.com/commercialhaskell/stack/issues/216)
* Improve output for package index updates [#227](https://github.com/commercialhaskell/stack/issues/227)
* Automatically update indices as necessary [#227](https://github.com/commercialhaskell/stack/issues/227)
* --verbose flag [#217](https://github.com/commercialhaskell/stack/issues/217)
* Remove packages (HTTPS and Git) [#199](https://github.com/commercialhaskell/stack/issues/199)
* Config values for system-ghc and install-ghc
* Merge `stack deps` functionality into `stack build`
* `install` command [#153](https://github.com/commercialhaskell/stack/issues/153) and [#272](https://github.com/commercialhaskell/stack/issues/272)
* overriding architecture value (useful to force 64-bit GHC on Windows, for example)
* Overhauled test running (allows cycles, avoids unnecessary recompilation, etc)

## 0.0.1

* First public release, beta quality<|MERGE_RESOLUTION|>--- conflicted
+++ resolved
@@ -45,16 +45,13 @@
 * Stack will ask before saving hackage credentials to file. This new
   prompt can be avoided by using the `save-hackage-creds` setting. Please
   see [#2159](https://github.com/commercialhaskell/stack/issues/2159).
-<<<<<<< HEAD
-* The `GHCRTS` environment variable will no longer be passed to
+* The `GHCRTS` environment variable will no longer be passed through to 
   every program stack runs. Instead, it will only be passed through
   commands like `exec`, `runghc`, `script`, `ghci`, etc.
   See [#3444](https://github.com/commercialhaskell/stack/issues/3444).
-=======
 * The `pvp-bounds` feature is no longer fully functional, due to some
   issues with the Cabal library's printer. See
   [#3550](https://github.com/commercialhaskell/stack/issues/3550).
->>>>>>> 839378aa
 
 Other enhancements:
 
