--- conflicted
+++ resolved
@@ -59,32 +59,18 @@
    | (a, pm) <- pairs]
 
 getArchiveKey
-<<<<<<< HEAD
   :: forall env. (HasPantryConfig env, HasLogFunc env)
   => RawPackageLocationImmutable -- ^ for exceptions
   -> RawArchive
   -> RawPackageMetadata
-=======
-  :: forall env. (HasPantryConfig env, HasLogFunc env, HasProcessContext env)
-  => PackageLocationImmutable -- ^ for exceptions
-  -> Archive
-  -> PackageMetadata
->>>>>>> 189a9d29
   -> RIO env TreeKey
 getArchiveKey rpli archive rpm = packageTreeKey <$> getArchive rpli archive rpm -- potential optimization
 
 getArchive
-<<<<<<< HEAD
   :: forall env. (HasPantryConfig env, HasLogFunc env)
   => RawPackageLocationImmutable -- ^ for exceptions
   -> RawArchive
   -> RawPackageMetadata
-=======
-  :: forall env. (HasPantryConfig env, HasLogFunc env, HasProcessContext env)
-  => PackageLocationImmutable -- ^ for exceptions
-  -> Archive
-  -> PackageMetadata
->>>>>>> 189a9d29
   -> RIO env Package
 getArchive rpli archive rpm = do
   -- Check if the value is in the archive, and use it if possible
@@ -117,14 +103,9 @@
     ALFilePath _ -> pure () -- TODO cache local as well
 
 loadCache
-<<<<<<< HEAD
-  :: forall env. (HasPantryConfig env, HasLogFunc env)
-  => RawArchive
-=======
   :: forall env. (HasPantryConfig env, HasLogFunc env, HasProcessContext env)
   => PackageLocationImmutable
-  -> Archive
->>>>>>> 189a9d29
+  -> RawArchive
   -> RIO env (Maybe Package)
 loadCache pli archive =
   case loc of
@@ -177,12 +158,6 @@
   -> RawPackageMetadata
   -> Package
   -> Either PantryException Package
-<<<<<<< HEAD
-checkPackageMetadata rpli rpm pa = do
-  let err = MismatchedPackageMetadata
-              rpli
-              rpm
-=======
 checkPackageMetadata pl pm pa = do
   let
       pkgCabal = case packageCabalEntry pa of
@@ -191,7 +166,6 @@
       err = MismatchedPackageMetadata
               pl
               pm
->>>>>>> 189a9d29
               (Just (packageTreeKey pa))
               (teBlob pkgCabal)
               (packageIdent pa)
@@ -199,17 +173,10 @@
       test Nothing _ = True
 
       tests =
-<<<<<<< HEAD
-        [ test (rpmTreeKey rpm) (packageTreeKey pa)
-        , test (rpmName rpm) (pkgName $ packageIdent pa)
-        , test (rpmVersion rpm) (pkgVersion $ packageIdent pa)
-        , test (rpmCabal rpm) (teBlob $ packageCabalEntry pa)
-=======
         [ test (pmTreeKey pm) (packageTreeKey pa)
         , test (pmName pm) (pkgName $ packageIdent pa)
         , test (pmVersion pm) (pkgVersion $ packageIdent pa)
         , test (pmCabal pm) (teBlob pkgCabal)
->>>>>>> 189a9d29
         ]
 
    in if and tests then Right pa else Left err
@@ -360,15 +327,9 @@
 --
 -- * The name inside the cabal file matches the name of the cabal file itself
 parseArchive
-<<<<<<< HEAD
   :: (HasPantryConfig env, HasLogFunc env)
   => RawPackageLocationImmutable
   -> RawArchive
-=======
-  :: (HasPantryConfig env, HasLogFunc env, HasProcessContext env)
-  => PackageLocationImmutable
-  -> Archive
->>>>>>> 189a9d29
   -> FilePath -- ^ file holding the archive
   -> RIO env Package
 parseArchive rpli archive fp = do
@@ -454,19 +415,6 @@
               Nothing -> error $ "Impossible: blob not found for: " ++ seSource se
               Just blobKey -> pure (sfp, TreeEntry blobKey (seType se))
           -- parse the cabal file and ensure it has the right name
-<<<<<<< HEAD
-          (cabalPath, cabalEntry@(TreeEntry cabalBlobKey _)) <- findCabalFile rpli tree
-          mbs <- withStorage $ loadBlob cabalBlobKey
-          bs <-
-            case mbs of
-              Nothing -> throwIO $ TreeReferencesMissingBlob rpli cabalPath cabalBlobKey
-              Just bs -> pure bs
-          (_warnings, gpd) <- rawParseGPD (Left rpli) bs
-          let ident@(PackageIdentifier name _) = package $ packageDescription gpd
-          when (cabalPath /= cabalFileName name) $
-            throwIO $ WrongCabalFileName rpli cabalPath name
-
-=======
           buildFile <- findCabalOrHpackFile pli tree
           (buildFilePath, buildFileBlobKey, buildFileEntry) <- case buildFile of
                                                                  BFCabal fpath te@(TreeEntry key _) -> pure (fpath, key, te)
@@ -484,7 +432,6 @@
           case buildFile of
             BFCabal _ _ -> when (buildFilePath /= cabalFileName name) $ throwIO $ WrongCabalFileName pli buildFilePath name
             _ -> return ()
->>>>>>> 189a9d29
           -- It's good! Store the tree, let's bounce
           (tid, treeKey) <- withStorage $ storeTree pli ident tree buildFile
           packageCabal <- case buildFile of
