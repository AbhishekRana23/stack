{-# LANGUAGE OverloadedStrings #-}
{-# LANGUAGE RecordWildCards #-}
{-# LANGUAGE TupleSections #-}
module Curator.Snapshot
  ( makeSnapshot
  , checkDependencyGraph
  ) where

import Curator.GithubPings
import Curator.Types
import Distribution.Compiler (CompilerFlavor(..))
import qualified Distribution.PackageDescription as C
import Distribution.System (Arch(..), OS(..))
import qualified Distribution.Text as DT
import qualified Distribution.Types.CondTree as C
import Distribution.Types.Dependency (depPkgName, depVerRange, Dependency(..))
import Distribution.Types.ExeDependency (ExeDependency(..))
import Distribution.Types.UnqualComponentName (unqualComponentNameToPackageName)
import Distribution.Types.VersionRange (withinRange, VersionRange)
import Pantry
import Path.IO (resolveFile')
import RIO hiding (display)
import qualified RIO
import RIO.List (find, partition)
import qualified RIO.Map as Map
import RIO.PrettyPrint
import RIO.Process
import qualified RIO.Set as Set
import RIO.Seq (Seq)
import qualified RIO.Seq as Seq
import qualified RIO.Text as T
import qualified RIO.Text.Partial as TP

makeSnapshot
  :: (HasPantryConfig env, HasLogFunc env, HasProcessContext env)
  => Constraints
  -> Text -- ^ name
  -> RIO env RawSnapshotLayer
makeSnapshot cons name = do
<<<<<<< HEAD
  locs <- traverseValidate (uncurry toLoc) $ Map.toList $ consPackages cons
  pure RawSnapshotLayer
    { rslParent = RSLCompiler $ WCGhc $ consGhcVersion cons
    , rslCompiler = Nothing
    , rslName = name
    , rslLocations = catMaybes locs
    , rslDropPackages = mempty
    , rslFlags = Map.mapMaybe getFlags (consPackages cons)
    , rslHidden = Map.filter id (pcHide <$> consPackages cons)
    , rslGhcOptions = mempty
    }
=======
    locs <-
        traverseValidate (uncurry toLoc) $
        Map.toList $ consPackages cons
    pure
        SnapshotLayer
        { slParent = SLCompiler $ WCGhc $ consGhcVersion cons
        , slCompiler = Nothing
        , slName = name
        , slLocations = catMaybes locs
        , slDropPackages = mempty
        , slFlags = Map.mapMaybe getFlags (consPackages cons)
        , slHidden = Map.filter id (pcHide <$> consPackages cons)
        , slGhcOptions = mempty
        }
>>>>>>> 189a9d29

getFlags :: PackageConstraints -> Maybe (Map FlagName Bool)
getFlags pc
  | Map.null (pcFlags pc) = Nothing
  | otherwise = Just (pcFlags pc)

toLoc
  :: (HasPantryConfig env, HasLogFunc env)
  => PackageName
  -> PackageConstraints
  -> RIO env (Maybe RawPackageLocationImmutable)
toLoc name pc =
  case pcSource pc of
    PSHackage (HackageSource mrange mrequiredLatest revisions) -> do
      versions <- getHackagePackageVersions IgnorePreferredVersions name -- don't follow the preferred versions on Hackage, give curators more control
      when (Map.null versions) $ error $ "Package not found on Hackage: " ++ packageNameString name
      for_ mrequiredLatest $ \required ->
        case Map.maxViewWithKey versions of
          Nothing -> error $ "No versions found for " ++ packageNameString name
          Just ((version, _), _)
            | version == required -> pure ()
            | otherwise -> error $ concat
                [ "For package "
                , fromString (packageNameString name)
                , ", required latest version to be "
                , fromString (versionString required)
                , ", but actual latest is "
                , fromString (versionString version)
                ]
      let versions' =
            case mrange of
              Nothing -> versions
              Just range -> Map.filterWithKey (\v _ -> v `withinRange` range) versions
      case Map.maxViewWithKey versions' of
        Nothing -> pure Nothing -- argument could be made for erroring out, but currently used by curators to mean "don't include this"...
        Just ((version, revs), _) -> do
          let viewer =
                case revisions of
                  NoRevisions -> Map.minView
                  UseRevisions -> Map.maxView
          cfi <-
            case viewer revs of
              Nothing -> error $ "Impossible! No revisions found for " ++ show (name, version)
              Just (BlobKey sha size, _) -> pure $ CFIHash sha $ Just size
          pure $ Just $ RPLIHackage (PackageIdentifierRevision name version cfi) Nothing

traverseValidate
  :: (MonadUnliftIO m, Traversable t)
  => (a -> m b)
  -> t a
  -> m (t b)
traverseValidate f t = do
  errsRef <- newIORef id
  let f' a = f a `catchAny` \e -> do
        modifyIORef' errsRef $ (. (e:))
        pure $ impureThrow e -- should never be called
  res <- traverse f' t
  errs <- ($ []) <$> readIORef errsRef
  case errs of
    [] -> pure res
    [x] -> throwIO x
    _ -> throwIO $ TraverseValidateExceptions errs
  
newtype TraverseValidateExceptions = TraverseValidateExceptions [SomeException]
  deriving (Show, Typeable)
instance Exception TraverseValidateExceptions

checkDependencyGraph ::
       (HasTerm env, HasProcessContext env, HasPantryConfig env)
    => Constraints
    -> Snapshot
    -> RIO env ()
checkDependencyGraph constraints snapshot = do
    globalHintsYaml <- resolveFile' "global-hints.yaml"
    let compiler = snapshotCompiler snapshot
        compilerVer = case compiler of
          WCGhc v -> v
          WCGhcjs _ _ -> error "GHCJS is not supported"
    mhints <- loadGlobalHints globalHintsYaml compiler
    ghcBootPackages <- case mhints of
      Nothing ->
        error $ "Cannot load global hints for GHC " <> DT.display compilerVer
      Just hints ->
        return $ Map.map Just hints
    let declared =
            Map.fromList
                [ (pn, snapshotVersion (spLocation sp))
                | (pn, sp) <- Map.toList (snapshotPackages snapshot)
                ] <>
            ghcBootPackages
        cabalName = "Cabal"
        cabalError err = pure . Map.singleton cabalName $ [OtherError err]
    pkgErrors <- case Map.lookup cabalName declared of
      Nothing ->
        cabalError "Cabal not found in snapshot"
      Just Nothing ->
        cabalError "Cabal version in snapshot is not defined"
      Just (Just cabalVersion) -> do
        pkgInfos <- Map.traverseWithKey (getPkgInfo constraints compilerVer)
                    (snapshotPackages snapshot)
        let depTree =
              Map.map (piVersion &&& piTreeDeps) pkgInfos
              <> Map.map (, []) ghcBootPackages
        return $ Map.mapWithKey (validateDeps constraints depTree cabalVersion) pkgInfos
    let (rangeErrors, otherErrors) = splitErrors pkgErrors
    unless (Map.null rangeErrors && Map.null otherErrors) $ do
      logWarn "Errors in snapshot:"
      void $ flip Map.traverseWithKey rangeErrors $ \(dep, maintainers, mver) users -> do
        logWarn $ RIO.display (pkgBoundsError dep maintainers mver users)
      void $ flip Map.traverseWithKey otherErrors $ \pname errors -> do
        logWarn $ fromString (packageNameString pname)
        forM_ errors $ \err -> logWarn $ "    " <> fromString err

pkgBoundsError ::
       PackageName
    -> Set Text
    -> Maybe Version
    -> Map DependingPackage DepBounds
    -> Text
pkgBoundsError dep maintainers mdepVer users =
    T.unlines $ ""
              : showDepVer
              : map showUser (Map.toList users)
  where
    showDepVer | Just version <- mdepVer =
                   T.concat [ display dep , "-" , display version
                            , displayMaintainers maintainers
                            , " is out of bounds for:"
                            ]
               | otherwise =
                   T.concat [ display dep, displayMaintainers maintainers
                            , " (not present) depended on by:"
                            ]

    displayMaintainers ms | Set.null ms = ""
                          | otherwise = T.concat [" (", T.intercalate ", " (Set.toList ms), ")"]

    showUser :: (DependingPackage, DepBounds) -> Text
    showUser (dp, db) = T.concat
            [ "- [ ] "
            , depPackageShow1 dp
            , " ("
            -- add a space after < to avoid confusing Markdown processors (like
            -- Github's issue tracker)
            , TP.replace "<" "< " $ display (dbRange db)
            , "). "
            , depPackageShow2 dp
            , ". Used by: "
            , T.intercalate ", " $ map compToText $ Set.toList (dbComponents db)
            ]

    depPackageShow1 :: DependingPackage -> Text
    depPackageShow1 DependingPackage {..}
      | Just v <- dpVersion = display dpName <> "-" <> display v
      | otherwise = display dpName

    depPackageShow2 :: DependingPackage -> Text
    depPackageShow2 DependingPackage {..} = T.intercalate ". " $
        ( if null dpMaintainers
          then "No maintainer"
          else T.intercalate ", " (Set.toList dpMaintainers)
        ) :
        if null dpGithubPings
        then []
        else [T.concat (map (T.cons '@') (Set.toList dpGithubPings))]

    compToText :: Component -> Text
    compToText CompLibrary = "library"
    compToText CompExecutable = "executable"
    compToText CompTestSuite = "test-suite"
    compToText CompBenchmark = "benchmark"

    display :: DT.Text a => a -> Text
    display = T.pack . DT.display

snapshotVersion :: PackageLocationImmutable -> Maybe Version
snapshotVersion (PLIHackage (PackageIdentifierRevision _ v _) _) = Just v
snapshotVersion _ = Nothing

data DependencyError =
  RangeError RangeErrorData
  | OtherError String

data RangeErrorData = RangeErrorData
    { redPackageName :: !PackageName
    , redMaintainers :: !(Set Maintainer)
    , redPackageVersion :: !(Maybe Version)
    , redDependingPackage :: !DependingPackage
    , redDependingBounds :: !DepBounds
    }

data DependingPackage = DependingPackage
  { dpName :: !PackageName
  , dpVersion :: !(Maybe Version)
  , dpMaintainers :: !(Set Maintainer)
  , dpGithubPings :: !(Set Text)
  } deriving (Eq, Ord)

data DepBounds = DepBounds
  { dbRange :: !VersionRange
  , dbComponents :: !(Set Component)
  }

data PkgInfo = PkgInfo
  { piVersion :: !(Maybe Version)
  , piAllDeps :: ![(Component, [Dependency])]
  , piTreeDeps :: ![PackageName]
  , piCabalVersion :: !Version
  , piMaintainers :: !(Set Maintainer)
  , piGithubPings :: !(Set Text)
  }

splitErrors ::
       Map PackageName [DependencyError]
    -> ( Map (PackageName, Set Maintainer, Maybe Version) (Map DependingPackage DepBounds)
       , Map PackageName (Seq String))
splitErrors = Map.foldrWithKey go (mempty, mempty)
  where
    go pname errors (res, oes) = foldr (go' pname) (res, oes) errors
    go' pname (OtherError oe) (res, oes) =
      (res, Map.insertWith (<>) pname (Seq.singleton oe) oes)
    go' _pname (RangeError red) (res, oes) =
      ( Map.insertWith (<>)
        (redPackageName red, redMaintainers red, redPackageVersion red)
        (Map.singleton (redDependingPackage red) (redDependingBounds red))
        res
      , oes)

checkConditions ::
       (Monad m)
    => Version
    -> PackageName
    -> Map FlagName Bool
    -> C.ConfVar
    -> m Bool
checkConditions compilerVer pname flags confVar =
    let targetOS = Linux
        targetArch = X86_64
        targetFlavor = GHC
    in case confVar of
           C.OS os -> return $ os == targetOS
           C.Arch arch -> return $ arch == targetArch
           C.Flag flag ->
               case Map.lookup flag flags of
                   Nothing ->
                       error $
                       "Flag " <> show flag <> " for " <> show pname <>
                       " is not defined"
                   Just b -> return b
           C.Impl flavor range ->
             return $ (flavor == targetFlavor) && (compilerVer `withinRange` range)

getPkgInfo ::
       (HasProcessContext env, HasLogFunc env, HasPantryConfig env)
    => Constraints
    -> Version
    -> PackageName
    -> SnapshotPackage
    -> RIO env PkgInfo
getPkgInfo constraints compilerVer pname sp = do
    gpd <- loadCabalFileImmutable (spLocation sp)
    logDebug $ "Extracting deps for " <> displayShow pname
    let mpc = Map.lookup pname (consPackages constraints)
        skipBuild = maybe False pcSkipBuild mpc
        skipTest = skipBuild || maybe False ((== CASkip) . pcTests) mpc
        skipBench = skipBuild || maybe False ((== CASkip) . pcBenchmarks) mpc
        setupDepends = maybe mempty C.setupDepends $
                       C.setupBuildInfo (C.packageDescription gpd)
        -- TODO: we should also check executable names, not only their packages
        buildInfoDeps = map (\(ExeDependency p _ vr) -> Dependency p vr) . C.buildToolDepends
        gpdFlags = Map.fromList $ map (C.flagName &&& C.flagDefault) (C.genPackageFlags gpd)
        checkCond = checkConditions compilerVer pname $ maybe mempty pcFlags mpc <> gpdFlags
        collectDeps0 :: Monoid a
                     => C.CondTree C.ConfVar [Dependency] a
                     -> (a -> C.BuildInfo)
                     -> [Dependency]
        collectDeps0 tree getBuildInfo =
          let (deps, a) = C.simplifyCondTree checkCond tree
          in buildInfoDeps (getBuildInfo a) <> setupDepends <> deps
        sublibraries =
          Map.fromList [ ( unqualComponentNameToPackageName un
                         , collectDeps0 ct C.libBuildInfo
                         )
                       | (un, ct) <- C.condSubLibraries gpd
                       ]
        collectDeps tree getBI =
          let deps0 = collectDeps0 tree getBI
              (sublibs, otherDeps) =
                partition (\d -> Map.member (depPkgName d) sublibraries)  deps0
              sublibDeps = Map.foldr (<>) mempty $
                Map.restrictKeys sublibraries (Set.fromList $ map depPkgName sublibs)
          in sublibDeps <> otherDeps
        toCheck skip comp getBI condTree = (skip, comp, collectDeps condTree getBI)
        checks =
          maybe [] (\ltree -> [toCheck skipBuild CompLibrary C.libBuildInfo ltree]) (C.condLibrary gpd) ++
          map (toCheck skipBuild CompExecutable C.buildInfo . snd) (C.condExecutables gpd) ++
          map (toCheck skipTest CompTestSuite C.testBuildInfo . snd) (C.condTestSuites gpd) ++
          map (toCheck skipBench CompBenchmark C.benchmarkBuildInfo . snd) (C.condBenchmarks gpd)
        allDeps = [ (component, deps)
                  | (False, component, deps) <- checks]
        treeDeps = [ depPkgName dep
                   | (comp, deps) <- allDeps
                   , comp == CompLibrary || comp == CompExecutable
                   , dep <- deps ]
    return PkgInfo
      { piVersion = snapshotVersion (spLocation sp)
      , piAllDeps = allDeps
      , piTreeDeps = treeDeps
      , piCabalVersion = C.specVersion $ C.packageDescription gpd
      , piMaintainers = maybe mempty pcMaintainers mpc
      , piGithubPings = applyGithubMapping constraints $ getGithubPings gpd
      }

validateDeps ::
       Constraints
    -> Map PackageName (Maybe Version, [PackageName])
    -> Version
    -> PackageName
    -> PkgInfo
    -> [DependencyError]
validateDeps constraints depTree cabalVersion pname pkg =
    checkCabalVersion <> checkCycles <>
    catMaybes [ checkDependency component dep
              | (component, deps) <- piAllDeps pkg
              , dep <- deps ]
  where
    checkCabalVersion
        | cabalVersion < piCabalVersion pkg =
            [ OtherError $
              "Cabal version " <> DT.display cabalVersion <>
              " not sufficient for " <>
              DT.display (piCabalVersion pkg)
            ]
        | otherwise = []
    checkCycles =
      occursCheck depTree pname (piTreeDeps pkg) mempty
    checkDependency :: Component -> Dependency -> Maybe DependencyError
    checkDependency component dep =
      let depName = depPkgName dep
          depRange = depVerRange dep
          mdeppc = Map.lookup depName (consPackages constraints)
          rangeError mv = Just $ RangeError RangeErrorData
              { redPackageName = depName
              , redMaintainers = maybe mempty pcMaintainers mdeppc
              , redPackageVersion = mv
              , redDependingPackage =
                  DependingPackage
                  { dpName = pname
                  , dpVersion = piVersion pkg
                  , dpMaintainers = piMaintainers pkg --maybe mempty pcMaintainers mpc
                  , dpGithubPings = piGithubPings pkg --pings
                  }
              , redDependingBounds = DepBounds depRange (Set.singleton component)
              }
      in case Map.lookup depName depTree of
          Nothing ->
            rangeError Nothing
          Just (mversion, _) ->
            case mversion of
              Just version ->
                if version `withinRange` depRange
                then Nothing
                else rangeError (Just version)
              Nothing ->
                Nothing

-- | Check whether the package(s) occurs within its own dependency
-- tree.
occursCheck
    :: Map PackageName (Maybe Version, [PackageName])
    -- ^ All packages.
    -> PackageName
    -- ^ Starting package to check for cycles in.
    -> [PackageName]
    -- ^ Dependencies of the package (only library and executable dependencies
    -- get checked).
    -> Set PackageName
    -- ^ Previously seen packages up the dependency tree.
    -> [DependencyError]
occursCheck allPackages = go
    where
        go pname deps seen =
            case find (flip Set.member seen) deps of
                Just cyclic ->
                    let mv = fst =<< Map.lookup cyclic allPackages
                    in [ OtherError $
                         "Dependency cycle detected with loop closing at " <>
                         DT.display cyclic <> maybe "" (("-" <>) . DT.display) mv
                       ]
                Nothing ->
                    flip concatMap deps $
                    \pname' ->
                         case Map.lookup pname' allPackages of
                             Just (_ver, deps')
                                 | pname' /= pname -> go pname' deps' seen'
                             _ -> []
            where seen' = Set.insert pname seen<|MERGE_RESOLUTION|>--- conflicted
+++ resolved
@@ -37,7 +37,6 @@
   -> Text -- ^ name
   -> RIO env RawSnapshotLayer
 makeSnapshot cons name = do
-<<<<<<< HEAD
   locs <- traverseValidate (uncurry toLoc) $ Map.toList $ consPackages cons
   pure RawSnapshotLayer
     { rslParent = RSLCompiler $ WCGhc $ consGhcVersion cons
@@ -49,22 +48,7 @@
     , rslHidden = Map.filter id (pcHide <$> consPackages cons)
     , rslGhcOptions = mempty
     }
-=======
-    locs <-
-        traverseValidate (uncurry toLoc) $
-        Map.toList $ consPackages cons
-    pure
-        SnapshotLayer
-        { slParent = SLCompiler $ WCGhc $ consGhcVersion cons
-        , slCompiler = Nothing
-        , slName = name
-        , slLocations = catMaybes locs
-        , slDropPackages = mempty
-        , slFlags = Map.mapMaybe getFlags (consPackages cons)
-        , slHidden = Map.filter id (pcHide <$> consPackages cons)
-        , slGhcOptions = mempty
-        }
->>>>>>> 189a9d29
+
 
 getFlags :: PackageConstraints -> Maybe (Map FlagName Bool)
 getFlags pc
@@ -127,7 +111,7 @@
     [] -> pure res
     [x] -> throwIO x
     _ -> throwIO $ TraverseValidateExceptions errs
-  
+
 newtype TraverseValidateExceptions = TraverseValidateExceptions [SomeException]
   deriving (Show, Typeable)
 instance Exception TraverseValidateExceptions
