<div class="hidden-warning"><a href="https://docs.haskellstack.org/"><img src="https://cdn.jsdelivr.net/gh/commercialhaskell/stack/doc/img/hidden-warning.svg"></a></div>

# The `stack build` command and its synonyms

~~~text
stack build [TARGET] [--dry-run] [--pedantic] [--fast] [--ghc-options OPTIONS]
            [--flag PACKAGE:[-]FLAG] [--dependencies-only | --only-snapshot |
              --only-dependencies | --only-locals] [--file-watch |
              --file-watch-poll] [--watch-all] [--exec COMMAND [ARGUMENT(S)]]
            [--only-configure] [--trace] [--profile] [--no-strip]
            [--[no-]library-profiling] [--[no-]executable-profiling]
            [--[no-]library-stripping] [--[no-]executable-stripping]
            [--[no-]haddock] [--haddock-arguments HADDOCK_ARGS]
            [--[no-]open] [--[no-]haddock-deps] [--[no-]haddock-internal]
            [--[no-]haddock-hyperlink-source] [--[no-]copy-bins]
            [--[no-]copy-compiler-tool] [--[no-]prefetch] [--[no-]keep-going]
            [--[no-]keep-tmp-files] [--[no-]force-dirty] [--[no-]test]
            [--[no-]rerun-tests] [--ta|--test-arguments TEST_ARGS] [--coverage]
            [--no-run-tests] [--test-suite-timeout ARG]
            [--[no-]tests-allow-stdin] [--[no-]bench]
            [--ba|--benchmark-arguments BENCH_ARGS] [--no-run-benchmarks]
            [--[no-]reconfigure] [--cabal-verbosity VERBOSITY |
              --[no-]cabal-verbose] [--[no-]split-objs] [--skip ARG]
            [--[no-]interleaved-output] [--ddump-dir ARG]
~~~

`stack build` and its synonyms (`stack test`, `stack bench`, `stack haddock` and
`stack install`) are Stack's primany command. The command provides a simple
interface for simple tasks and flexibility for more complicated goals.

See the introductory part of Stack's
[user's guide](GUIDE.md#the-stack-build-command) for an introduction to the
command.

## Synonyms

The synonym commands for `stack build` are:

|Synonym command|Equivalent `stack build` command flag|
|---------------|-------------------------------------|
|`stack test`   |`stack build --test`                 |
|`stack bench`  |`stack build --bench`                |
|`stack haddock`|`stack build --haddock`              |
|`stack install`|`stack build --copy-bins`            |

The advantage of the synonym commands is that they are convenient and short. The
advantage of the flags is that they compose. See the examples below.

## Components

Every Cabal package is made up of one or more components. It can have an
optional public library component, one or more optional executable components,
one or more optional test suite components, and one or more optional benchmark
components.

Stack allows you to identify a specific component to be built. For example,
`stack build mypackage:test:mytests` will build (and run - see further below)
the `mytests` component of the `mypackage` package. `mytests` must be a test
suite component.

By default, if a test suite component is targeted, the component is built and
run. The running behaviour can be disabled with the `--no-run-tests` flag.
Similarly, if a benchmark component is targeted, it is built and run unless the
running behaviour is disabled with the `--no-run-benchmarks` flag.

This ability to specify a component applies only to a local package. With
dependencies, Stack will *always* build the library (if present) and all
executables (if any), and ignore test suites and benchmarks. If you want more
control over a package, you must add it to your `packages` setting in your
project-level configuration file (`stack.yaml`).

## Target syntax

`stack build` takes a list of one or more optional *targets* to be built. The
supported syntaxes for targets are:

*   *package*, e.g. `stack build foobar`, is the most commonly used target. It
    will try to find the package in the following locations: local packages,
    extra deps, snapshots, and package index (e.g. Hackage). If it's found in
    the package index, then the latest version of that package from the index is
    implicitly added to your extra dependencies.

    If the package is a local package, the library and executable components are
    selected to be built. If the `--test` and `--bench` flags are set, then all
    of the test suite and benchmark components, respectively, are selected to be
    built.

    Stackage snapshots do not include directly GHC boot packages (packages that
    come with GHC and are included in GHC's global package database). For
    example, if `Cabal` is not a local package or an extra dep, then
    `stack build Cabal` will specify the latest version of that package in the
    package index, which may differ from the version provided by the version of
    GHC specified by the snapshot.

*   *package identifier*, e.g. `stack build foobar-1.2.3`, is usually used to
    include specific package versions from the package index.

    If the package name conflicts with that of a local package, then Stack
    fails with an error.

    Otherwise, this is the same as using `stack build foobar` (that is, ignoring
    the specified version), unless the specified version exists in the package
    index. If it exists, then the latest revision of that version from the
    package index is used.

*   *component*. Instead of referring to an entire package and letting Stack
    decide which components to build, you select individual components from
    inside a package. This can be done for more fine-grained control over which
    test suites to run, or to have a faster compilation cycle. There are
    multiple ways to refer to a specific component (provided for convenience):

    *   `<package-name>:lib` or `<package-name>:<comp-type>:<comp-name>` (where
        the component type, `<comp-type>`, is one of `exe`, `test`, or `bench`)
        is the most explicit. The library component type (`lib`) does not have
        an associated component name, `<comp-name>`.

        !!! note

            When any `exe` component is specified, all of the package's
            executable components will be built. This is due to limitations in
            all currently released versions of Cabal. See
            [issue#1046](https://github.com/commercialhaskell/stack/issues/1406)

    *   `<package-name>:<comp-name>` allows you to leave out the component type,
         as that will often be unique for a given component name. For
         example, `stack build mypackage:mytestsuite`.

    *   `:<comp-name>` is a useful shortcut, saying "find the component
        `<comp-name>` in all of the local packages". This will result in an
        error if more than one package has a component with the specified name.
        To continue the above example, `stack build :mytestsuite`.

*   *directory*, e.g. `stack build foo/bar`, will find all local packages that
    exist in the given directory hierarchy and then follow the same procedure as
    passing in package names as mentioned above. There's an important caveat
    here: if your directory name is parsed as one of the above target types, it
    will be treated as that. Explicitly starting your target with `./` can be a
    good way to avoid that, e.g. `stack build ./foo`.

    !!! note

        `stack build .` will target local packages in the current working
        directory or its subdirectories.

`stack build` with no targets specified will build all local packages.

Command `stack ide targets` to get a list of the available targets in your
project.

## Controlling what gets built

Stack will automatically build the necessary dependencies. See the introductory
part of Stack's [user's guide](GUIDE.md#the-stack-build-command) for information
about how these dependencies get specified.

In addition to specifying targets, you can also control what gets built, or
retained, with the following flags:

### `--bench` flag

Pass the flag to add benchmark components to the targets, if specific components
are not identified. The `stack bench` synonym sets this flag.

### `--dependencies-only` flag

Pass the flag to skip building the targets. The flag `--only-dependencies` has
the same effect.

### `--[no-]dry-run` flag

Default: Disabled

Set the flag to build nothing and output information about the build plan.

### `--flag` option

`stack build --flag <package_name>:[-]<flag_name>` sets (or unsets) the
specified Cabal flag for the specified package.

This option can be specified multiple times to set (or unset) multiple Cabal
flags.

The same Cabal flag name can be set (or unset) for multiple packages (at the
command line only) with:

~~~text
stack build --flag *:[-]<flag)name>
~~~

!!! note

    Currently you needs to list all of your modules that interpret flags in the
    `other-modules` section of a Cabal file. Cabal (the tool) has a different
    behavior currently and doesn't require that the modules be listed. This may
    change in a future release.

### `--[no-]force-dirty` flag

Default: Disabled

Set the flag to force rebuild of packages even when it doesn't seem necessary
based on file dirtiness.

### `--[no-]haddock` flag

Default: Disabled

Set the flag to build Haddock documentation. This may cause a lot of packages to
get re-built, so that the documentation links work. The `stack haddock` synonym
sets this flag.

### `--haddock-arguments` option

`stack haddock --haddock-arguments <haddock_arguments>` passes the specified
arguments to the Haddock tool.

### `--[no-]haddock-deps` flag

Default: Enabled (if building Haddock documnentation)

Unset the flag to disable building Haddock documentation for dependencies.

### `--[no-]haddock-hyperlink-source` flag

Default: Enabled

Unset the flag to disable building building hyperlinked source for Haddock.

### `--[no-]haddock-internal` flag

Default: Disabled

Set the flag to enable building Haddock documentation for internal modules.

### `--[no-]keep-going` flag

Default (`stack build`): Disabled

Default (`stack test` or `stack bench`): Enabled

Set the flag to continue building packages even after some build step fails.
The packages which depend upon the failed build won't get built.

### `--[no-]keep-tmp-files` flag

Default: Disabled

Set the flag to keep intermediate files and build directories that would
otherwise be considered temporary and deleted. It may be useful to inspect
these, if a build fails. By default, they are not kept.

### `--only-configure` flag

[:octicons-tag-24: 0.1.4.0](https://github.com/commercialhaskell/stack/releases/tag/v0.1.4.0)

Pass the flag to perform only the configure step, not any builds. This is
intended for tool usage. It may break when used on multiple packages at once.

!!! note

    If there are downstream actions that require a package to be built then a
    full build will occur, even if the flag is passed.

### `--only-dependencies` flag

Pass the flag to skip building the targets. The flag `--dependencies-only` has
the same effect.

### `--only-locals` flag

Pass the flag to build only packages in the local database. Fails if the build
plan includes packages in the snapshot database.

### `--only-snapshot` flag

Pass the flag to build only snapshot dependencies, which are cached and shared
with other projects.

### `--[no-]reconfigure` flag

Default: Disabled

Set the flag to force reconfiguration even when it doesn't seem necessary based
on file dirtiness. This is sometimes useful with custom `Setup.hs` files, in
particular when they depend on external data files.

### `--skip` option

`stack build --skip <component>` skips building the specified components of a
local package. It allows you to skip test suites and benchmark without
specifying other components (e.g. `stack test --skip long-test-suite` will run
the tests without the `long-test-suite` test suite). Be aware that skipping
executables won't work the first time the package is built due to an issue in
[Cabal](https://github.com/commercialhaskell/stack/issues/3229).

This option can be specified multiple times to skip multiple components.

### `--test` flag

Pass the flag to add test suite components to the targets, if specific
components are not identified. The `stack test` synonym sets this flag.

## Controlling when building occurs

### `--file-watch` flag

Pass the flag to rebuild your project every time a file changes. By default it
will take into account all files belonging to the targets you specify. See also
the `--watch-all` flag.

### `--file-watch-poll` flag

Like the `--file-watch` flag, but based on polling the file system instead of
using events to determine if a file has changed.

### `--watch-all` flag

Pass the flag to rebuild your project every time any local file changes (from
project packages or from local dependencies). See also the `--file-watch` flag.

## Controlling what happens after building

### `--exec` option

`stack build --exec "<command> [<arguments>]"` will run the specified command
after a successful build.

## Flags affecting GHC's behaviour

### `--[no-]executable-profiling` flag

Default: Disabled

Set the flag to enable executable profiling for TARGETs and all its
dependencies.

### `--[no-]executable-stripping` flag

Default: Enabled

Unset the flag to disable executable stripping for TARGETs and all its
dependencies.

### `--fast` flag

Pass the flag to build your project with the GHC option `-O0`. `-O0` disables
GHC's optimisations (which is GHC's default).

### `--ghc-options` option

`stack build --ghc-options <ghc_options>` passes the specified command line
options to GHC, depending on Stack's
[`apply-ghc-options`](yaml_configuration.md#apply-ghc-options) YAML
configuration option. This option can be specified multiple times.

GHC's command line options are _order-dependent_ and evaluated from left to
right. Later options can override earlier options. Stack applies the options
specified at the command line last. Any existing GHC command line options of a
package are applied after those specified at the command line.

### `--[no-]library-profiling` flag

Default: Disabled

Set the flag to enable library profiling for TARGETs and all its dependencies.

### `--[no-]library-stripping` flag

Default: Enabled

Unset the flag to disable library stripping for TARGETs and all its
dependencies.

### `--pedantic` flag

Pass the flag to build your project with the GHC options `-Wall` and `-Werror`.
`-Wall` turns on all warning options that indicate potentially suspicious code.
`-Werror` makes any warning into a fatal error.

### `--profile` flag

Pass the flag to enable profiling in libraries, executables, etc. for all
expressions, and generate a profiling report in tests or benchmarks.

### `--[no-]split-objs` flag

:octicons-beaker-24: Experimental

Default: Disabled

Set the flag to enable the GHC option `--split-objs`. This will reduce output
size (at the cost of build time).

!!! note

    The behaviour of this feature may be changed and improved. You will need to
    clean your project's Stack working directory before use. If you want to
    compile all dependencies with split-objs, you will need to delete the
    snapshot (and all snapshots that could reference that snapshot).

### `--no-strip` flag

Pass the flag to disable DWARF debugging symbol stripping in libraries,
executables, etc. for all expressions, producing larger executables but allowing
the use of standard debuggers/profiling tools/other utilities that use debugging
symbols.

### `--trace` flag

Pass the flag to enable profiling in libraries, executables, etc. for all
expressions, and generate a backtrace on exception.

## Flags affecting other tools' behaviour

### `--PROG-option` options

<<<<<<< HEAD
:octicons-tag-24: UNRELEASED
=======
[:octicons-tag-24: 2.11.1](https://github.com/commercialhaskell/stack/releases/tag/v2.11.1)
>>>>>>> d963c644

`PROG` is a program recognised by Cabal (the library) and one of `alex`, `ar`,
`c2hs`, `cpphs`, `gcc`, `greencard`, `happy`, `hsc2hs`, `hscolour`, `ld`,
`pkg-config`, `strip` and `tar`.

`stack build --PROG-option <PROG_argument>` passes the specified command line
argument to `PROG`, if it used by Cabal during the configuration step. This
option can be specified multiple times. For example, if the program `happy` is
used by Cabal during the configuration step, you could command
`stack build --happy-option=--ghc` or `stack build --happy-option --ghc` to pass
to `happy` its `--ghc` flag.

By default, all and any `--PROG-option` options on Stack's command line are
applied to all local packages (targets or otherwise). This behaviour can be
changed. See the
[`apply-prog-options`](yaml_configuration.md#apply-prog-options) configuration
option.

Stack can also be configured to pass Cabal's `--PROG-option`, `--PROG-options`
or other options to Cabal during the configuration step. For further
information, see the documentation for the
[configure-options](yaml_configuration.md#configure-options) configuration
option.

## Flags relating to build outputs

### `--[no]-cabal-verbose` flag

Default: Disabled

Set the flag to enable verbose output from Cabal (the library). This flag is an
alternative to the `--cabal-verbosity` option.

### `--[no]-cabal-verbosity` option

`stack build --cabal-verbosity <verbosity_level>` sets the specified verbosity
level for output from Cabal (the library). It accepts Cabal's numerical and
extended syntax. This option is an alternative to setting the `--cabal-verbose`
flag.

### `--[no-]copy-bins` flag

[:octicons-tag-24: 0.1.3.0](https://github.com/commercialhaskell/stack/releases/tag/v0.1.3.0)

Default: Disabled

Set the flag to enable copying of built executable files (binaries) of targets
to Stack's local binary directory (see `stack path --local-bin`). The
`stack install` synonym sets this flag.

### `--[no-]copy-compiler-tool` flag

[:octicons-tag-24: 1.6.1](https://github.com/commercialhaskell/stack/releases/tag/v1.6.1)

Default: Disabled

Set the flag to enable copying of built executable files (binaries) of targets
to Stack's compiler tools binary directory (see
`stack path --compiler-tools-bin`).

### `--coverage` flag

Pass the flag to generate a code coverage report. For further information, see
the [code coverage](hpc_command.md) documentation.

### `--ddump-dir` option

GHC has a number of `ddump-*` flags and options to allow dumping out of
intermediate structures produced by the compiler. They include the
`-ddump-to-file` flag that causes the output from other flags to be dumped to a
file or files.

`stack build --ddump_dir <relative_directory>` causes Stack to copy `*.dump-*`
files to subdirectories of the specified directory, which is relative to Stack's
working directory for the project.

For example:

~~~text
stack build --ghc-options "-ddump-to-file -ddump-timings" --ddump-dir my-ddump-dir
~~~

### `--[no-]interleaved-output` flag

[:octicons-tag-24: 2.1.1](https://github.com/commercialhaskell/stack/releases/tag/v2.1.1)

Default: Enabled

Set the flag for interleaved output. With interleaved output, each line of
output from each package being built (targets and dependencies) is sent to the
console as it happens and output relating to different packages can be
interleaved. Each line will be prefixed with the name of the relevant package.
The spacing between the prefix and the output will be set based on the longest
relevant package name, so that the start of the output itself aligns. For
example (extract):

~~~text
hpack            > build
mustache         > configure
hpack            > Preprocessing library for hpack-0.35.0..
hpack            > Building library for hpack-0.35.0..
mustache         > Configuring mustache-2.4.1...
hpack            > [ 1 of 29] Compiling Data.Aeson.Config.Key
hpack            > [ 2 of 29] Compiling Data.Aeson.Config.KeyMap
mustache         > build
hpack            > [ 3 of 29] Compiling Data.Aeson.Config.Util
mustache         > Preprocessing library for mustache-2.4.1..
mustache         > Building library for mustache-2.4.1..
hpack            > [ 4 of 29] Compiling Hpack.Haskell
hpack            > [ 5 of 29] Compiling Hpack.Utf8
mustache         > [1 of 8] Compiling Paths_mustache
hpack            > [ 6 of 29] Compiling Imports
hpack            > [ 7 of 29] Compiling Hpack.Util
mustache         > [2 of 8] Compiling Text.Mustache.Internal
~~~

Unset the flag for non-interleaved output. With non-interleaved output, the
build output from GHC (as opposed to from Stack) in respect of dependencies is
ignored. The behaviour then depends whether there is one target package or more
than one. There can be one target if the project has a single package or if one
package is targetted in a multi-package project (for example, using
`stack build <package_name>`).

* **One target package:** The build output for the target package is sent to the
  console as it happens.

* **More than one target package:** The build output from GHC (as opposed to
  from Stack) for each target package is sent to a log file for that package,
  unless an error occurs. At the end of the build, the location of the directory
  containing the log files is reported. To also output the contents of the log
  files to the console at the end of the build, use Stack's `dump-logs` option.
  For further information about that option, see the
  [YAML configuration](yaml_configuration.md#dump-logs) documentation. The
  default `dump-logs` mode is to output the contents of the log files that are
  warnings.

### `--[no]-open` flag

Default: Disabled

Set the flag to enable opening the local Haddock documentation in the browser.

## Other flags and options

### `--[no]-prefetch` flag

Default: Disabled

Set the flag to enable fetching packages necessary for the build immediately.
This can be useful with `stack build --dry-run`.

### `--tests-allow-stdin` flag

[:octicons-tag-24: 2.9.3](https://github.com/commercialhaskell/stack/releases/tag/v2.9.3)

Default: Enabled

Cabal defines a test suite interface
['exitcode-stdio-1.0'](https://hackage.haskell.org/package/Cabal-syntax-3.8.1.0/docs/Distribution-Types-TestSuiteInterface.html#v:TestSuiteExeV1.0)
where the test suite takes the form of an executable and the executable takes
nothing on the standard input channel (`stdin`). Pass this flag to override that
specification and allow the executable to receive input on that channel. If you
pass `--no-tests-allow-stdin` and the executable seeks input on the standard
input channel, an exception will be thown.

## Examples

All the following examples assume that:

*   if `stack build` is commanded outside of a project directory, there is no
    `stack.yaml` file in the current directory or ancestor directory and,
    consequently, the project-level configuration will be determined by a
    `stack.yaml` file in the `global-project` directory in the
    [Stack root](stack_root.md) (for further information, see the
    [YAML configuration](yaml_configuration.md) documentation); and

*   if `stack build` is commanded in a project directory, there is a
    `stack.yaml` file in that directory.

Examples:

*   In the project directory, `stack build --test --copy-bins` or, equivalently,
    `stack test --copy-bins` or `stack install --test`, will build libraries,
    executables, and test suites, run the test suites, and then copy the
    executables to Stack's local binary directory (see
    `stack path --local-bin`). This is an example of the flags composing.

*   The following example uses a clone of the
    `wai` [repository](https://github.com/yesodweb/wai/). The `wai` project
    comprises a number of packages, including `wai-extra` and `warp`. In the
    `wai` project directory, the command:

    ~~~text
    stack build --file-watch --test --copy-bins --haddock wai-extra :warp warp:doctest --exec 'echo Yay, it worked!'
    ~~~

    will start Stack up in file watch mode, waiting for files in your project to
    change. When first starting, and each time a file changes, it will do all of
    the following.

    *   Build the `wai-extra` package and its test suites
    *   Build the `warp` executable
    *   Build the `warp` package's `doctest` component (which is a test site)
    *   Run all of the `wai-extra` package's test suite components and the
        `doctest` test suite component
    *   If all of that succeeds:
          * Copy generated executables to Stack's local binary directory (see
            `stack path --local-bin`)
          * Run the command `echo Yay, it worked!`

*   The following example uses the `Adga` package and assumes that `Adga-2.6.3`
    is the latest version in the package index (e.g. Hackage) and is not a
    version in the snapshot specified by the `stack.yaml` in the
    `global-project` directory in the Stack root.

    Outside a project directory, `stack build Adga-2.6.3 --copy-bins` or,
    equivalently, `stack install Agda-2.6.3`, will attempt to build the
    libraries and executables of the identified version of the package in the
    package index (using the `stack.yaml` file in the `global-project`
    directory in the Stack root), and then copy the executables to Stack's local
    binary directory (see `stack path --local-bin`).

    If a different snapshot is required to build the identified version of the
    package, then that can be specified at the command line. For example, to use
    the most recent Stackage Nightly snapshot:

    ~~~text
    stack --resolver nightly install Agda-2.6.3
    ~~~

    Alternatively, Stack can be used to unpack the package from the package
    index into a local project directory named after the package identifier (for
    further infomation, see the [`stack unpack` command](unpack_command.md)
    documentation) and, if the package does not provide its own Stack
    configuration file (`stack.yaml`), to attempt to initialise that
    configuration (for further information, see the
    [`stack init` command](init_command.md) documentation). For example:

    ~~~text
    stack unpack Agda-2.6.3
    cd Agda-2.6.3  # Change to the project directory
    stack init     # Attempt to create a project stack.yaml file
    stack install  # Equivalent to stack build --copy-bins
    ~~~<|MERGE_RESOLUTION|>--- conflicted
+++ resolved
@@ -414,11 +414,7 @@
 
 ### `--PROG-option` options
 
-<<<<<<< HEAD
-:octicons-tag-24: UNRELEASED
-=======
 [:octicons-tag-24: 2.11.1](https://github.com/commercialhaskell/stack/releases/tag/v2.11.1)
->>>>>>> d963c644
 
 `PROG` is a program recognised by Cabal (the library) and one of `alex`, `ar`,
 `c2hs`, `cpphs`, `gcc`, `greencard`, `happy`, `hsc2hs`, `hscolour`, `ld`,
