--- conflicted
+++ resolved
@@ -10,10 +10,7 @@
 import           GHC.IO.Encoding ( mkTextEncoding, textEncodingName )
 import           Options.Applicative.Builder.Extra ( execExtraHelp )
 import           Stack.CLI ( commandLineHandler )
-<<<<<<< HEAD
-=======
 import           Stack.Constants ( stackProgName )
->>>>>>> d963c644
 import           Stack.Docker ( dockerCmdName, dockerHelpOptName )
 import           Stack.Nix ( nixCmdName, nixHelpOptName )
 import           Stack.Options.DockerParser ( dockerOptsParser )
