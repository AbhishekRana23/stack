--- conflicted
+++ resolved
@@ -41,14 +41,7 @@
 import           Stack.Config                    (getSnapshots,
                                                   makeConcreteResolver)
 import           Stack.Constants
-<<<<<<< HEAD
 import           Stack.SourceMap
-=======
-import           Stack.Snapshot                  (loadResolver, loadSnapshotGlobalHints)
-import           Stack.Solver
-import           Stack.Types.Build
-import           Stack.Types.BuildPlan
->>>>>>> b0f7a683
 import           Stack.Types.Config
 import           Stack.Types.Resolver
 import           Stack.Types.Version
@@ -143,11 +136,7 @@
 
         indent t = T.unlines $ fmap ("    " <>) (T.lines t)
 
-<<<<<<< HEAD
     logInfo $ "Initialising configuration using resolver: " <> display snapshotLoc
-=======
-    logInfo $ "Initialising configuration using resolver: " <> display (sdResolver sd)
->>>>>>> b0f7a683
     logInfo $ "Total number of user packages considered: "
                <> display (Map.size bundle + length dupPkgs)
 
@@ -397,15 +386,9 @@
        --   , Flags for src packages and extra deps
        --   , Extra dependencies
        --   , Src packages actually considered)
-<<<<<<< HEAD
 getWorkingResolverPlan initOpts pkgDirs0 snapCandidate snapLoc = do
     logInfo $ "Selected resolver: " <> display snapLoc
     go pkgDirs0
-=======
-getWorkingResolverPlan whichCmd initOpts bundle sd = do
-    logInfo $ "Selected resolver: " <> display (sdResolver sd)
-    go bundle
->>>>>>> b0f7a683
     where
         go pkgDirs = do
             eres <- checkBundleResolver initOpts snapLoc snapCandidate (Map.elems pkgDirs)
@@ -448,109 +431,33 @@
     -> RIO env
          (Either [PackageName] ( Map PackageName (Map FlagName Bool)
                                , Map PackageName Version))
-<<<<<<< HEAD
 checkBundleResolver initOpts snapshotLoc snapCandidate pkgDirs = do
     result <- checkSnapBuildPlan pkgDirs Nothing snapCandidate
-=======
-checkBundleResolver whichCmd initOpts bundle sd = do
-    result <- checkSnapBuildPlan gpds Nothing sd loadSnapshotGlobalHints
->>>>>>> b0f7a683
     case result of
         BuildPlanCheckOk f -> return $ Right (f, Map.empty)
         BuildPlanCheckPartial _f e -> do -- FIXME:qrilka unused f
             if omitPackages initOpts
                 then do
                     warnPartial result
-<<<<<<< HEAD
                     logWarn "*** Omitting packages with unsatisfied dependencies"
                     return $ Left $ failedUserPkgs e
-                else throwM $ ResolverPartial snapshotTxt (show result)
+                else throwM $ ResolverPartial snapshotLoc (show result)
         BuildPlanCheckFail _ e _
             | omitPackages initOpts -> do
                 logWarn $ "*** Resolver compiler mismatch: "
                            <> display snapshotLoc
                 logWarn $ display $ indent $ T.pack $ show result
                 return $ Left $ failedUserPkgs e
-            | otherwise -> throwM $ ResolverMismatch snapshotTxt (show result)
-=======
-                    solve f
-                else if omitPackages initOpts
-                    then do
-                        warnPartial result
-                        logWarn "*** Omitting packages with unsatisfied dependencies"
-                        return $ Left $ failedUserPkgs e
-                    else throwM $ ResolverPartial whichCmd (sdResolver sd) (show result)
-        BuildPlanCheckFail _ e _
-            | omitPackages initOpts -> do
-                logWarn $ "*** Resolver compiler mismatch: "
-                           <> display (sdResolver sd)
-                logWarn $ display $ indent $ T.pack $ show result
-                return $ Left $ failedUserPkgs e
-            | otherwise -> throwM $ ResolverMismatch whichCmd (sdResolver sd) (show result)
->>>>>>> b0f7a683
+            | otherwise -> throwM $ ResolverMismatch snapshotLoc (show result)
     where
-      snapshotTxt = utf8BuilderToText $ display snapshotLoc
       indent t  = T.unlines $ fmap ("    " <>) (T.lines t)
       warnPartial res = do
-<<<<<<< HEAD
           logWarn $ "*** Resolver " <> display snapshotLoc
-=======
-          logWarn $ "*** Resolver " <> display (sdResolver sd)
->>>>>>> b0f7a683
                       <> " will need external packages: "
           logWarn $ display $ indent $ T.pack $ show res
 
       failedUserPkgs e = Map.keys $ Map.unions (Map.elems (fmap deNeededBy e))
 
-<<<<<<< HEAD
-=======
-      gpds        = Map.elems (fmap snd bundle)
-      solve flags = do
-          let cabalDirs      = map parent (Map.elems (fmap fst bundle))
-              srcConstraints = mergeConstraints (gpdPackages gpds) flags
-
-          eresult <- solveResolverSpec cabalDirs (sd, srcConstraints, Map.empty)
-          case eresult of
-              Right (src, ext) ->
-                  return $ Right (fmap snd (Map.union src ext), fmap fst ext)
-              Left packages
-                  | omitPackages initOpts, srcpkgs /= []-> do
-                      pkg <- findOneIndependent srcpkgs flags
-                      return $ Left [pkg]
-                  | otherwise -> throwM (SolverGiveUp giveUpMsg)
-                  where srcpkgs = Map.keys bundle `intersect` packages
-
-      -- among a list of packages find one on which none among the rest of the
-      -- packages depend. This package is a good candidate to be removed from
-      -- the list of packages when there is conflict in dependencies among this
-      -- set of packages.
-      findOneIndependent packages flags = do
-          platform <- view platformL
-          (compiler, _) <- getResolverConstraints <$> loadSnapshotGlobalHints sd
-          let getGpd pkg = snd (fromMaybe (error "findOneIndependent: getGpd") (Map.lookup pkg bundle))
-              getFlags pkg = fromMaybe (error "fromOneIndependent: getFlags") (Map.lookup pkg flags)
-              deps pkg = gpdPackageDeps (getGpd pkg) compiler platform
-                                        (getFlags pkg)
-              allDeps = concatMap (Map.keys . deps) packages
-              isIndependent pkg = pkg `notElem` allDeps
-
-              -- prefer to reject packages in deeper directories
-              path pkg = fst (fromMaybe (error "findOneIndependent: path") (Map.lookup pkg bundle))
-              pathlen = length . FP.splitPath . toFilePath . path
-              maxPathlen = maximumBy (compare `on` pathlen)
-
-          return $ maxPathlen (filter isIndependent packages)
-
-      giveUpMsg = concat
-          [ "    - Use '--omit-packages to exclude conflicting package(s).\n"
-          , "    - Tweak the generated "
-          , toFilePath stackDotYaml <> " and then run 'stack solver':\n"
-          , "        - Add any missing remote packages.\n"
-          , "        - Add extra dependencies to guide solver.\n"
-          , "    - Update external packages with 'stack update' and try again.\n"
-          ]
-
->>>>>>> b0f7a683
 getRecommendedSnapshots :: Snapshots -> NonEmpty SnapName
 getRecommendedSnapshots snapshots =
     -- in order - Latest LTS, Latest Nightly, all LTS most recent first
