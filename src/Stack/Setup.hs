{-# LANGUAGE NoImplicitPrelude #-}
{-# LANGUAGE ConstraintKinds #-}
{-# LANGUAGE DataKinds #-}
{-# LANGUAGE DeriveDataTypeable #-} -- ghc < 7.10
{-# LANGUAGE DeriveFunctor #-}
{-# LANGUAGE FlexibleContexts #-}
{-# LANGUAGE LambdaCase #-}
{-# LANGUAGE OverloadedStrings #-}
{-# LANGUAGE PackageImports #-}
{-# LANGUAGE ScopedTypeVariables #-}
{-# LANGUAGE TemplateHaskell #-}
{-# LANGUAGE ViewPatterns #-}
{-# LANGUAGE TypeFamilies #-}
{-# LANGUAGE MultiWayIf #-}
{-# LANGUAGE CPP #-}

module Stack.Setup
  ( setupEnv
  , ensureCompiler
  , ensureDockerStackExe
  , getSystemCompiler
  , getCabalInstallVersion
  , SetupOpts (..)
  , defaultSetupInfoYaml
  , removeHaskellEnvVars

  -- * Stack binary download
  , StackReleaseInfo
  , getDownloadVersion
  , stackVersion
  , preferredPlatforms
  , downloadStackReleaseInfo
  , downloadStackExe
  ) where

import qualified    Codec.Archive.Tar as Tar
import              Control.Applicative (empty)
import              Control.Monad.Logger
import              Control.Monad.State (get, put, modify)
import "cryptonite" Crypto.Hash (SHA1(..))
import              Data.Aeson.Extended
import qualified    Data.ByteString as S
import qualified    Data.ByteString.Char8 as S8
import qualified    Data.ByteString.Lazy as LBS
import              Data.Char (isSpace)
import              Data.Conduit (Conduit, (=$), await, yield, awaitForever)
import              Data.Conduit.Lazy (lazyConsume)
import              Data.Conduit.Lift (evalStateC)
import qualified    Data.Conduit.List as CL
import              Data.Conduit.Zlib           (ungzip)
import              Data.Foldable (maximumBy)
import qualified    Data.HashMap.Strict as HashMap
import              Data.IORef.RunOnce (runOnce)
import              Data.List hiding (concat, elem, maximumBy, any)
import qualified    Data.Map as Map
import qualified    Data.Set as Set
import qualified    Data.Text as T
import qualified    Data.Text.Encoding as T
import qualified    Data.Text.Encoding.Error as T
import              Data.Time.Clock (NominalDiffTime, diffUTCTime, getCurrentTime)
import qualified    Data.Yaml as Yaml
import              Distribution.System (OS (Linux), Arch (..), Platform (..))
import qualified    Distribution.System as Cabal
import              Distribution.Text (simpleParse)
import              Lens.Micro (set)
import              Network.HTTP.Simple (getResponseBody, httpLBS, withResponse, getResponseStatusCode)
import              Network.HTTP.Download
import              Path
import              Path.CheckInstall (warnInstallSearchPathIssues)
import              Path.Extra (toFilePathNoTrailingSep)
import              Path.IO hiding (findExecutable, withSystemTempDir)
import qualified    Paths_stack as Meta
import              Prelude (until)
import              Stack.Build (build)
import              Stack.Config (loadConfig)
import              Stack.Constants (stackProgName)
import              Stack.Constants.Config (distRelativeDir)
import              Stack.Exec (defaultEnvSettings)
import              Stack.Fetch
import              Stack.GhcPkg (createDatabase, getCabalPkgVer, getGlobalDB, mkGhcPackagePath)
import              Stack.Prelude
import              Stack.PrettyPrint
import              Stack.Setup.Installed
import              Stack.Snapshot (loadSnapshot)
import              Stack.Types.Build
import              Stack.Types.Compiler
import              Stack.Types.CompilerBuild
import              Stack.Types.Config
import              Stack.Types.Docker
import              Stack.Types.PackageIdentifier
import              Stack.Types.PackageName
import              Stack.Types.StackT
import              Stack.Types.Version
import qualified    System.Directory as D
import              System.Environment (getExecutablePath)
import              System.Exit (ExitCode (..), exitFailure)
import              System.FilePath (searchPathSeparator)
import qualified    System.FilePath as FP
import              System.Process (rawSystem)
import              System.Process.Log (withProcessTimeLog)
import              System.Process.Read
import              System.Process.Run (runCmd, Cmd(..))
import              Text.Printf (printf)

#if !WINDOWS
import           System.Posix.Files (setFileMode)
#endif

-- | Default location of the stack-setup.yaml file
defaultSetupInfoYaml :: String
defaultSetupInfoYaml =
    "https://raw.githubusercontent.com/fpco/stackage-content/master/stack/stack-setup-2.yaml"

data SetupOpts = SetupOpts
    { soptsInstallIfMissing :: !Bool
    , soptsUseSystem :: !Bool
    -- ^ Should we use a system compiler installation, if available?
    , soptsWantedCompiler :: !(CompilerVersion 'CVWanted)
    , soptsCompilerCheck :: !VersionCheck
    , soptsStackYaml :: !(Maybe (Path Abs File))
    -- ^ If we got the desired GHC version from that file
    , soptsForceReinstall :: !Bool
    , soptsSanityCheck :: !Bool
    -- ^ Run a sanity check on the selected GHC
    , soptsSkipGhcCheck :: !Bool
    -- ^ Don't check for a compatible GHC version/architecture
    , soptsSkipMsys :: !Bool
    -- ^ Do not use a custom msys installation on Windows
    , soptsUpgradeCabal :: !(Maybe UpgradeTo)
    -- ^ Upgrade the global Cabal library in the database to the newest
    -- version. Only works reliably with a stack-managed installation.
    , soptsResolveMissingGHC :: !(Maybe Text)
    -- ^ Message shown to user for how to resolve the missing GHC
    , soptsSetupInfoYaml :: !FilePath
    -- ^ Location of the main stack-setup.yaml file
    , soptsGHCBindistURL :: !(Maybe String)
    -- ^ Alternate GHC binary distribution (requires custom GHCVariant)
    , soptsGHCJSBootOpts :: [String]
    -- ^ Additional ghcjs-boot options, the default is "--clean"
    }
    deriving Show
data SetupException = UnsupportedSetupCombo OS Arch
                    | MissingDependencies [String]
                    | UnknownCompilerVersion Text (CompilerVersion 'CVWanted) [CompilerVersion 'CVActual]
                    | UnknownOSKey Text
                    | GHCSanityCheckCompileFailed ReadProcessException (Path Abs File)
                    | WantedMustBeGHC
                    | RequireCustomGHCVariant
                    | ProblemWhileDecompressing (Path Abs File)
                    | SetupInfoMissingSevenz
                    | GHCJSRequiresStandardVariant
                    | GHCJSNotBooted
                    | DockerStackExeNotFound Version Text
    deriving Typeable
instance Exception SetupException
instance Show SetupException where
    show (UnsupportedSetupCombo os arch) = concat
        [ "I don't know how to install GHC for "
        , show (os, arch)
        , ", please install manually"
        ]
    show (MissingDependencies tools) =
        "The following executables are missing and must be installed: " ++
        intercalate ", " tools
    show (UnknownCompilerVersion oskey wanted known) = concat
        [ "No information found for "
        , compilerVersionString wanted
        , ".\nSupported versions for OS key '" ++ T.unpack oskey ++ "': "
        , intercalate ", " (map show known)
        ]
    show (UnknownOSKey oskey) =
        "Unable to find installation URLs for OS key: " ++
        T.unpack oskey
    show (GHCSanityCheckCompileFailed e ghc) = concat
        [ "The GHC located at "
        , toFilePath ghc
        , " failed to compile a sanity check. Please see:\n\n"
        , "    http://docs.haskellstack.org/en/stable/install_and_upgrade/\n\n"
        , "for more information. Exception was:\n"
        , show e
        ]
    show WantedMustBeGHC =
        "The wanted compiler must be GHC"
    show RequireCustomGHCVariant =
        "A custom --ghc-variant must be specified to use --ghc-bindist"
    show (ProblemWhileDecompressing archive) =
        "Problem while decompressing " ++ toFilePath archive
    show SetupInfoMissingSevenz =
        "SetupInfo missing Sevenz EXE/DLL"
    show GHCJSRequiresStandardVariant =
        "stack does not yet support using --ghc-variant with GHCJS"
    show GHCJSNotBooted =
        "GHCJS does not yet have its boot packages installed.  Use \"stack setup\" to attempt to run ghcjs-boot."
    show (DockerStackExeNotFound stackVersion' osKey) = concat
        [ stackProgName
        , "-"
        , versionString stackVersion'
        , " executable not found for "
        , T.unpack osKey
        , "\nUse the '"
        , T.unpack dockerStackExeArgName
        , "' option to specify a location"]

-- | Modify the environment variables (like PATH) appropriately, possibly doing installation too
setupEnv :: (StackM env m, HasBuildConfig env, HasGHCVariant env)
         => Maybe Text -- ^ Message to give user when necessary GHC is not available
         -> m EnvConfig
setupEnv mResolveMissingGHC = do
    config <- view configL
    bconfig <- view buildConfigL
    let stackYaml = bcStackYaml bconfig
    platform <- view platformL
    wcVersion <- view wantedCompilerVersionL
    wc <- view $ wantedCompilerVersionL.whichCompilerL
    let sopts = SetupOpts
            { soptsInstallIfMissing = configInstallGHC config
            , soptsUseSystem = configSystemGHC config
            , soptsWantedCompiler = wcVersion
            , soptsCompilerCheck = configCompilerCheck config
            , soptsStackYaml = Just stackYaml
            , soptsForceReinstall = False
            , soptsSanityCheck = False
            , soptsSkipGhcCheck = configSkipGHCCheck config
            , soptsSkipMsys = configSkipMsys config
            , soptsUpgradeCabal = Nothing
            , soptsResolveMissingGHC = mResolveMissingGHC
            , soptsSetupInfoYaml = defaultSetupInfoYaml
            , soptsGHCBindistURL = Nothing
            , soptsGHCJSBootOpts = ["--clean"]
            }

    (mghcBin, compilerBuild, _) <- ensureCompiler sopts

    -- Modify the initial environment to include the GHC path, if a local GHC
    -- is being used
    menv0 <- getMinimalEnvOverride
    env <- removeHaskellEnvVars
             <$> augmentPathMap (maybe [] edBins mghcBin) (unEnvOverride menv0)
    menv <- mkEnvOverride platform env

    (compilerVer, cabalVer, globaldb) <- withUnliftIO $ \u -> runConcurrently $ (,,)
        <$> Concurrently (unliftIO u $ getCompilerVersion menv wc)
        <*> Concurrently (unliftIO u $ getCabalPkgVer menv wc)
        <*> Concurrently (unliftIO u $ getGlobalDB menv wc)

    $logDebug "Resolving package entries"
    packagesRef <- liftIO $ newIORef Nothing
    bc <- view buildConfigL

    -- Set up a modified environment which includes the modified PATH
    -- that GHC can be found on. This is needed for looking up global
    -- package information in loadSnapshot.
    let bcPath :: BuildConfig
        bcPath = set envOverrideL (const (return menv)) bc

    ls <- runInnerStackT bcPath $ loadSnapshot
      menv
      (Just compilerVer)
      (view projectRootL bc)
      (bcSnapshotDef bc)
    let envConfig0 = EnvConfig
            { envConfigBuildConfig = bc
            , envConfigCabalVersion = cabalVer
            , envConfigCompilerVersion = compilerVer
            , envConfigCompilerBuild = compilerBuild
            , envConfigPackagesRef = packagesRef
            , envConfigLoadedSnapshot = ls
            }

    -- extra installation bin directories
    mkDirs <- runReaderT extraBinDirs envConfig0
    let mpath = Map.lookup "PATH" env
    depsPath <- augmentPath (mkDirs False) mpath
    localsPath <- augmentPath (mkDirs True) mpath

    deps <- runReaderT packageDatabaseDeps envConfig0
    createDatabase menv wc deps
    localdb <- runReaderT packageDatabaseLocal envConfig0
    createDatabase menv wc localdb
    extras <- runReaderT packageDatabaseExtra envConfig0
    let mkGPP locals = mkGhcPackagePath locals localdb deps extras globaldb

    distDir <- runReaderT distRelativeDir envConfig0

    executablePath <- liftIO getExecutablePath

    utf8EnvVars <- getUtf8EnvVars menv compilerVer

    envRef <- liftIO $ newIORef Map.empty
    let getEnvOverride' es = do
            m <- readIORef envRef
            case Map.lookup es m of
                Just eo -> return eo
                Nothing -> do
                    eo <- mkEnvOverride platform
                        $ Map.insert "PATH" (if esIncludeLocals es then localsPath else depsPath)
                        $ (if esIncludeGhcPackagePath es
                                then Map.insert
                                       (case wc of { Ghc -> "GHC_PACKAGE_PATH"; Ghcjs -> "GHCJS_PACKAGE_PATH" })
                                       (mkGPP (esIncludeLocals es))
                                else id)

                        $ (if esStackExe es
                                then Map.insert "STACK_EXE" (T.pack executablePath)
                                else id)

                        $ (if esLocaleUtf8 es
                                then Map.union utf8EnvVars
                                else id)

                        $ case (soptsSkipMsys sopts, platform) of
                            (False, Platform Cabal.I386   Cabal.Windows)
                                -> Map.insert "MSYSTEM" "MINGW32"
                            (False, Platform Cabal.X86_64 Cabal.Windows)
                                -> Map.insert "MSYSTEM" "MINGW64"
                            _   -> id

                        -- For reasoning and duplication, see: https://github.com/fpco/stack/issues/70
                        $ Map.insert "HASKELL_PACKAGE_SANDBOX" (T.pack $ toFilePathNoTrailingSep deps)
                        $ Map.insert "HASKELL_PACKAGE_SANDBOXES"
                            (T.pack $ if esIncludeLocals es
                                then intercalate [searchPathSeparator]
                                        [ toFilePathNoTrailingSep localdb
                                        , toFilePathNoTrailingSep deps
                                        , ""
                                        ]
                                else intercalate [searchPathSeparator]
                                        [ toFilePathNoTrailingSep deps
                                        , ""
                                        ])
                        $ Map.insert "HASKELL_DIST_DIR" (T.pack $ toFilePathNoTrailingSep distDir) env

                    () <- atomicModifyIORef envRef $ \m' ->
                        (Map.insert es eo m', ())
                    return eo

    return EnvConfig
        { envConfigBuildConfig = bconfig
            { bcConfig = maybe id addIncludeLib mghcBin
                        (view configL bconfig)
                { configEnvOverride = getEnvOverride' }
            }
        , envConfigCabalVersion = cabalVer
        , envConfigCompilerVersion = compilerVer
        , envConfigCompilerBuild = compilerBuild
        , envConfigPackagesRef = envConfigPackagesRef envConfig0
        , envConfigLoadedSnapshot = ls
        }

-- | Add the include and lib paths to the given Config
addIncludeLib :: ExtraDirs -> Config -> Config
addIncludeLib (ExtraDirs _bins includes libs) config = config
    { configExtraIncludeDirs = Set.union
        (configExtraIncludeDirs config)
        (Set.fromList (map toFilePathNoTrailingSep includes))
    , configExtraLibDirs = Set.union
        (configExtraLibDirs config)
        (Set.fromList (map toFilePathNoTrailingSep libs))
    }

-- | Ensure compiler (ghc or ghcjs) is installed and provide the PATHs to add if necessary
ensureCompiler :: (StackM env m, HasConfig env, HasGHCVariant env)
               => SetupOpts
               -> m (Maybe ExtraDirs, CompilerBuild, Bool)
ensureCompiler sopts = do
    let wc = whichCompiler (soptsWantedCompiler sopts)
    when (getGhcVersion (soptsWantedCompiler sopts) < $(mkVersion "7.8")) $ do
        $logWarn "stack will almost certainly fail with GHC below version 7.8"
        $logWarn "Valiantly attempting to run anyway, but I know this is doomed"
        $logWarn "For more information, see: https://github.com/commercialhaskell/stack/issues/648"
        $logWarn ""

    -- Check the available GHCs
    menv0 <- getMinimalEnvOverride

    msystem <-
        if soptsUseSystem sopts
            then do
                $logDebug "Getting system compiler version"
                getSystemCompiler menv0 wc
            else return Nothing

    Platform expectedArch _ <- view platformL

    let canUseCompiler compilerVersion arch
            | soptsSkipGhcCheck sopts = True
            | otherwise = isWanted compilerVersion && arch == expectedArch
        isWanted = isWantedCompiler (soptsCompilerCheck sopts) (soptsWantedCompiler sopts)
        needLocal = not (any (uncurry canUseCompiler) msystem)

    getSetupInfo' <- runOnce (getSetupInfo (soptsSetupInfoYaml sopts))

    let getMmsys2Tool = do
            platform <- view platformL
            localPrograms <- view $ configL.to configLocalPrograms
            installed <- listInstalled localPrograms

            case platform of
                Platform _ Cabal.Windows | not (soptsSkipMsys sopts) ->
                    case getInstalledTool installed $(mkPackageName "msys2") (const True) of
                        Just tool -> return (Just tool)
                        Nothing
                            | soptsInstallIfMissing sopts -> do
                                si <- getSetupInfo'
                                osKey <- getOSKey platform
                                config <- view configL
                                VersionedDownloadInfo version info <-
                                    case Map.lookup osKey $ siMsys2 si of
                                        Just x -> return x
                                        Nothing -> throwString $ "MSYS2 not found for " ++ T.unpack osKey
                                let tool = Tool (PackageIdentifier $(mkPackageName "msys2") version)
                                Just <$> downloadAndInstallTool (configLocalPrograms config) si info tool (installMsys2Windows osKey)
                            | otherwise -> do
                                $logWarn "Continuing despite missing tool: msys2"
                                return Nothing
                _ -> return Nothing


        -- If we need to install a GHC or MSYS, try to do so
        -- Return the additional directory paths of GHC & MSYS.
    (mtools, compilerBuild) <- if needLocal
        then do

            -- Install GHC
            ghcVariant <- view ghcVariantL
            config <- view configL
            let localPrograms = configLocalPrograms config
            installed <- listInstalled localPrograms

            (installedCompiler, compilerBuild) <-
                    case wc of
                        Ghc -> do
                            ghcBuild <- getGhcBuild menv0
                            ghcPkgName <- parsePackageNameFromString ("ghc" ++ ghcVariantSuffix ghcVariant ++ compilerBuildSuffix ghcBuild)
                            return (getInstalledTool installed ghcPkgName (isWanted . GhcVersion), ghcBuild)
                        Ghcjs -> return (getInstalledGhcjs installed isWanted, CompilerBuildStandard)
            compilerTool <- case (installedCompiler, soptsForceReinstall sopts) of
                (Just tool, False) -> return tool
                _
                    | soptsInstallIfMissing sopts -> do
                        si <- getSetupInfo'
                        downloadAndInstallCompiler
                            compilerBuild
                            si
                            (soptsWantedCompiler sopts)
                            (soptsCompilerCheck sopts)
                            (soptsGHCBindistURL sopts)
                    | otherwise -> do
                        recommendSystemGhc <-
                            if soptsUseSystem sopts
                                then return False
                                else do
                                    msystemGhc <- getSystemCompiler menv0 wc
                                    return (any (uncurry canUseCompiler) msystemGhc)
                        let suggestion = fromMaybe
                                (mconcat
                                     ([ "To install the correct GHC into "
                                      , T.pack (toFilePath (configLocalPrograms config))
                                      , ", try running \"stack setup\" or use the \"--install-ghc\" flag."
                                      ] ++
                                      [ " To use your system GHC installation, run \"stack config set system-ghc --global true\", or use the \"--system-ghc\" flag."
                                      | recommendSystemGhc
                                      ]))
                                (soptsResolveMissingGHC sopts)
                        throwM $ CompilerVersionMismatch
                            msystem
                            (soptsWantedCompiler sopts, expectedArch)
                            ghcVariant
                            compilerBuild
                            (soptsCompilerCheck sopts)
                            (soptsStackYaml sopts)
                            suggestion

            -- Install msys2 on windows, if necessary
            mmsys2Tool <- getMmsys2Tool
            return (Just (Just compilerTool, mmsys2Tool), compilerBuild)
        -- Have the right ghc, may still need msys
        else do
            mmsys2Tool <- getMmsys2Tool
            return (Just (Nothing, mmsys2Tool), CompilerBuildStandard)

    mpaths <- case mtools of
        Nothing -> return Nothing
        Just (compilerTool, mmsys2Tool) -> do
            -- Add GHC's and MSYS's paths to the config.
            let idents = catMaybes [compilerTool, mmsys2Tool]
            paths <- mapM extraDirs idents
            return $ Just $ mconcat paths

    menv <-
        case mpaths of
            Nothing -> return menv0
            Just ed -> do
                config <- view configL
                m <- augmentPathMap (edBins ed) (unEnvOverride menv0)
                mkEnvOverride (configPlatform config) (removeHaskellEnvVars m)

    forM_ (soptsUpgradeCabal sopts) $ \version -> do
        unless needLocal $ do
            $logWarn "Trying to change a Cabal library on a GHC not installed by stack."
            $logWarn "This may fail, caveat emptor!"
        upgradeCabal menv wc version

    case mtools of
        Just (Just (ToolGhcjs cv), _) -> ensureGhcjsBooted menv cv (soptsInstallIfMissing sopts) (soptsGHCJSBootOpts sopts)
        _ -> return ()

    when (soptsSanityCheck sopts) $ sanityCheck menv wc

    return (mpaths, compilerBuild, needLocal)

-- | Determine which GHC build to use depending on which shared libraries are available
-- on the system.
getGhcBuild
    :: (StackM env m, HasConfig env)
    => EnvOverride -> m CompilerBuild
getGhcBuild menv = do

    config <- view configL
    case configGHCBuild config of
        Just ghcBuild -> return ghcBuild
        Nothing -> determineGhcBuild
  where
    determineGhcBuild = do
        -- TODO: a more reliable, flexible, and data driven approach would be to actually download small
        -- "test" executables (from setup-info) that link to the same gmp/tinfo versions
        -- that GHC does (i.e. built in same environment as the GHC bindist). The algorithm would go
        -- something like this:
        --
        -- check for previous 'uname -a'/`ldconfig -p` plus compiler version/variant in cache
        -- if cached, then use that as suffix
        -- otherwise:
        --     download setup-info
        --     go through all with right prefix for os/version/variant
        --     first try "standard" (no extra suffix), then the rest
        --         download "compatibility check" exe if not already downloaded
        --         try running it
        --         if successful, then choose that
        --             cache compiler suffix with the uname -a and ldconfig -p output hash plus compiler version
        --
        -- Of course, could also try to make a static GHC bindist instead of all this rigamarole.

        platform <- view platformL
        case platform of
            Platform _ Linux -> do
                -- Some systems don't have ldconfig in the PATH, so make sure to look in /sbin and /usr/sbin as well
                sbinEnv <- modifyEnvOverride menv $
                    Map.insert "PATH" $
                    "/sbin:/usr/sbin" <>
                    maybe "" (":" <>) (Map.lookup "PATH" (eoTextMap menv))
                eldconfigOut <- tryProcessStdout Nothing sbinEnv "ldconfig" ["-p"]
                egccErrOut <- tryProcessStderrStdout Nothing menv "gcc" ["-v"]
                let firstWords = case eldconfigOut of
                        Right ldconfigOut -> mapMaybe (listToMaybe . T.words) $
                            T.lines $ T.decodeUtf8With T.lenientDecode ldconfigOut
                        Left _ -> []
                    checkLib lib
                        | libT `elem` firstWords = do
                            $logDebug ("Found shared library " <> libT <> " in 'ldconfig -p' output")
                            return True
                        | otherwise = do
#ifdef WINDOWS
                            -- (mkAbsDir "/usr/lib") fails to compile on Windows, thus the CPP
                            return False
#else
                            -- This is a workaround for the fact that libtinfo.so.6 doesn't appear in
                            -- the 'ldconfig -p' output on Arch even when it exists.
                            -- There doesn't seem to be an easy way to get the true list of directories
                            -- to scan for shared libs, but this works for our particular case.
                            e <- doesFileExist ($(mkAbsDir "/usr/lib") </> lib)
                            if e
                                then $logDebug ("Found shared library " <> libT <> " in /usr/lib")
                                else $logDebug ("Did not find shared library " <> libT)
                            return e
#endif
                      where
                        libT = T.pack (toFilePath lib)
                    noPie = case egccErrOut of
                        Right (gccErr,gccOut) ->
                            "--enable-default-pie" `elem` S8.words gccOutput || "Gentoo Hardened" `S8.isInfixOf` gccOutput
                                where gccOutput = gccOut <> gccErr
                        Left _ -> False
                $logDebug $ if noPie
                               then "PIE disabled"
                               else "PIE enabled"
                hastinfo5 <- checkLib $(mkRelFile "libtinfo.so.5")
                hastinfo6 <- checkLib $(mkRelFile "libtinfo.so.6")
                hasncurses6 <- checkLib $(mkRelFile "libncursesw.so.6")
                hasgmp5 <- checkLib $(mkRelFile "libgmp.so.10")
                hasgmp4 <- checkLib $(mkRelFile "libgmp.so.3")
                let libComponents =
                        if  | hastinfo5 && hasgmp5 -> []
                            | hastinfo6 && hasgmp5 -> ["tinfo6"]
                            | hasncurses6 && hasgmp5 -> ["ncurses6"]
                            | hasgmp4 && hastinfo5 -> ["gmp4"]
                            | otherwise -> []
                    pieComponents =
                        if noPie
                            then ["nopie"]
                            else []
                case libComponents ++ pieComponents of
                    [] -> useBuild CompilerBuildStandard
                    components -> useBuild (CompilerBuildSpecialized (intercalate "-" components))
            _ -> useBuild CompilerBuildStandard
    useBuild CompilerBuildStandard = do
        $logDebug "Using standard GHC build"
        return CompilerBuildStandard
    useBuild (CompilerBuildSpecialized s) = do
        $logDebug ("Using " <> T.pack s <> " GHC build")
        return (CompilerBuildSpecialized s)

-- | Ensure Docker container-compatible 'stack' executable is downloaded
ensureDockerStackExe
    :: (StackM env m, HasConfig env)
    => Platform -> m (Path Abs File)
ensureDockerStackExe containerPlatform = do
    config <- view configL
    containerPlatformDir <- runReaderT platformOnlyRelDir (containerPlatform,PlatformVariantNone)
    let programsPath = configLocalProgramsBase config </> containerPlatformDir
        tool = Tool (PackageIdentifier $(mkPackageName "stack") stackVersion)
    stackExeDir <- installDir programsPath tool
    let stackExePath = stackExeDir </> $(mkRelFile "stack")
    stackExeExists <- doesFileExist stackExePath
    unless stackExeExists $ do
        $logInfo $ mconcat ["Downloading Docker-compatible ", T.pack stackProgName, " executable"]
        sri <- downloadStackReleaseInfo Nothing Nothing (Just (versionString stackVersion))
        platforms <- runReaderT preferredPlatforms (containerPlatform, PlatformVariantNone)
        downloadStackExe platforms sri stackExeDir (const $ return ())
    return stackExePath

-- | Install the newest version or a specific version of Cabal globally
upgradeCabal :: (StackM env m, HasConfig env, HasGHCVariant env)
             => EnvOverride
             -> WhichCompiler
             -> UpgradeTo
             -> m ()
upgradeCabal menv wc cabalVersion = do
    $logInfo "Manipulating the global Cabal is only for debugging purposes"
    let name = $(mkPackageName "Cabal")
    rmap <- resolvePackages Nothing mempty (Set.singleton name)
    installed <- getCabalPkgVer menv wc
    case cabalVersion of
        Specific version -> do
            if installed /= version then
                doCabalInstall menv wc installed version
            else
                $logInfo $ T.concat ["No install necessary. Cabal "
                                    , T.pack $ versionString installed
                                    , " is already installed"]
        Latest     -> case map rpIdent rmap of
            [] -> throwString "No Cabal library found in index, cannot upgrade"
            [PackageIdentifier name' version] | name == name' -> do
                if installed > version then
                    doCabalInstall menv wc installed version
                else
                    $logInfo $ "No upgrade necessary. Latest Cabal already installed"
            x -> error $ "Unexpected results for resolvePackages: " ++ show x

-- Configure and run the necessary commands for a cabal install
doCabalInstall :: (StackM env m, HasConfig env, HasGHCVariant env)
               => EnvOverride
               -> WhichCompiler
               -> Version
               -> Version
               -> m ()
doCabalInstall menv wc installed version = do
    withSystemTempDir "stack-cabal-upgrade" $ \tmpdir -> do
        $logInfo $ T.concat
            [ "Installing Cabal-"
            , T.pack $ versionString version
            , " to replace "
            , T.pack $ versionString installed
            ]
        let name = $(mkPackageName "Cabal")
            ident = PackageIdentifier name version
        m <- unpackPackageIdents tmpdir Nothing [PackageIdentifierRevision ident CFILatest]
        compilerPath <- join $ findExecutable menv (compilerExeName wc)
        versionDir <- parseRelDir $ versionString version
        let installRoot = toFilePath $ parent (parent compilerPath)
                                    </> $(mkRelDir "new-cabal")
                                    </> versionDir
        dir <- case Map.lookup ident m of
            Nothing -> error "upgradeCabal: Invariant violated, dir missing"
            Just dir -> return dir
        runCmd (Cmd (Just dir) (compilerExeName wc) menv ["Setup.hs"]) Nothing
        platform <- view platformL
        let setupExe = toFilePath $ dir </> case platform of
                Platform _ Cabal.Windows -> $(mkRelFile "Setup.exe")
                _                        -> $(mkRelFile "Setup")
            dirArgument name' = concat [ "--"
                                       , name'
                                       , "dir="
                                       , installRoot FP.</> name'
                                       ]
            args = "configure" : map dirArgument (words "lib bin data doc")
        runCmd (Cmd (Just dir) setupExe menv args) Nothing
        runCmd (Cmd (Just dir) setupExe menv ["build"]) Nothing
        runCmd (Cmd (Just dir) setupExe menv ["install"]) Nothing
        $logInfo "New Cabal library installed"

-- | Get the version of the system compiler, if available
getSystemCompiler :: (MonadUnliftIO m, MonadLogger m, MonadThrow m)
                  => EnvOverride -> WhichCompiler -> m (Maybe (CompilerVersion 'CVActual, Arch))
getSystemCompiler menv wc = do
    let exeName = case wc of
            Ghc -> "ghc"
            Ghcjs -> "ghcjs"
    exists <- doesExecutableExist menv exeName
    if exists
        then do
            eres <- tryProcessStdout Nothing menv exeName ["--info"]
            let minfo = do
                    Right bs <- Just eres
                    pairs_ <- readMaybe $ S8.unpack bs :: Maybe [(String, String)]
                    version <- lookup "Project version" pairs_ >>= parseVersionFromString
                    arch <- lookup "Target platform" pairs_ >>= simpleParse . takeWhile (/= '-')
                    return (version, arch)
            case (wc, minfo) of
                (Ghc, Just (version, arch)) -> return (Just (GhcVersion version, arch))
                (Ghcjs, Just (_, arch)) -> do
                    eversion <- tryAny $ getCompilerVersion menv Ghcjs
                    case eversion of
                        Left _ -> return Nothing
                        Right version -> return (Just (version, arch))
                (_, Nothing) -> return Nothing
        else return Nothing

-- | Download the most recent SetupInfo
getSetupInfo
    :: (MonadIO m, MonadThrow m, MonadLogger m, MonadReader env m, HasConfig env)
    => String -> m SetupInfo
getSetupInfo stackSetupYaml = do
    config <- view configL
    setupInfos <-
        mapM
            loadSetupInfo
            (SetupInfoFileOrURL stackSetupYaml :
             configSetupInfoLocations config)
    return (mconcat setupInfos)
  where
    loadSetupInfo (SetupInfoInline si) = return si
    loadSetupInfo (SetupInfoFileOrURL urlOrFile) = do
        bs <-
            case parseUrlThrow urlOrFile of
                Just req -> liftM (LBS.toStrict . getResponseBody) $ httpLBS req
                Nothing -> liftIO $ S.readFile urlOrFile
        WithJSONWarnings si warnings <- either throwM return (Yaml.decodeEither' bs)
        when (urlOrFile /= defaultSetupInfoYaml) $
            logJSONWarnings urlOrFile warnings
        return si

getInstalledTool :: [Tool]            -- ^ already installed
                 -> PackageName       -- ^ package to find
                 -> (Version -> Bool) -- ^ which versions are acceptable
                 -> Maybe Tool
getInstalledTool installed name goodVersion =
    if null available
        then Nothing
        else Just $ Tool $ maximumBy (comparing packageIdentifierVersion) available
  where
    available = mapMaybe goodPackage installed
    goodPackage (Tool pi') =
        if packageIdentifierName pi' == name &&
           goodVersion (packageIdentifierVersion pi')
            then Just pi'
            else Nothing
    goodPackage _ = Nothing

getInstalledGhcjs :: [Tool]
                  -> (CompilerVersion 'CVActual -> Bool)
                  -> Maybe Tool
getInstalledGhcjs installed goodVersion =
    if null available
        then Nothing
        else Just $ ToolGhcjs $ maximum available
  where
    available = mapMaybe goodPackage installed
    goodPackage (ToolGhcjs cv) = if goodVersion cv then Just cv else Nothing
    goodPackage _ = Nothing

downloadAndInstallTool :: StackMiniM env m
                       => Path Abs Dir
                       -> SetupInfo
                       -> DownloadInfo
                       -> Tool
                       -> (SetupInfo -> Path Abs File -> ArchiveType -> Path Abs Dir -> Path Abs Dir -> m ())
                       -> m Tool
downloadAndInstallTool programsDir si downloadInfo tool installer = do
    ensureDir programsDir
    (file, at) <- downloadFromInfo programsDir downloadInfo tool
    dir <- installDir programsDir tool
    tempDir <- tempInstallDir programsDir tool
    liftIO $ ignoringAbsence (removeDirRecur tempDir)
    ensureDir tempDir
    unmarkInstalled programsDir tool
    installer si file at tempDir dir
    markInstalled programsDir tool
    liftIO $ ignoringAbsence (removeDirRecur tempDir)
    return tool

downloadAndInstallCompiler :: (StackM env m, HasConfig env, HasGHCVariant env)
                           => CompilerBuild
                           -> SetupInfo
                           -> CompilerVersion 'CVWanted
                           -> VersionCheck
                           -> Maybe String
                           -> m Tool
downloadAndInstallCompiler ghcBuild si wanted@GhcVersion{} versionCheck mbindistURL = do
    ghcVariant <- view ghcVariantL
    (selectedVersion, downloadInfo) <- case mbindistURL of
        Just bindistURL -> do
            case ghcVariant of
                GHCCustom _ -> return ()
                _ -> throwM RequireCustomGHCVariant
            case wanted of
                GhcVersion version ->
                    return (version, GHCDownloadInfo mempty mempty (DownloadInfo (T.pack bindistURL) Nothing Nothing))
                _ ->
                    throwM WantedMustBeGHC
        _ -> do
            ghcKey <- getGhcKey ghcBuild
            case Map.lookup ghcKey $ siGHCs si of
                Nothing -> throwM $ UnknownOSKey ghcKey
                Just pairs_ -> getWantedCompilerInfo ghcKey versionCheck wanted GhcVersion pairs_
    config <- view configL
    let installer =
            case configPlatform config of
                Platform _ Cabal.Windows -> installGHCWindows selectedVersion
                _ -> installGHCPosix selectedVersion downloadInfo
    $logInfo $
        "Preparing to install GHC" <>
        (case ghcVariant of
            GHCStandard -> ""
            v -> " (" <> T.pack (ghcVariantName v) <> ")") <>
        (case ghcBuild of
            CompilerBuildStandard -> ""
            b -> " (" <> T.pack (compilerBuildName b) <> ")") <>
        " to an isolated location."
    $logInfo "This will not interfere with any system-level installation."
    ghcPkgName <- parsePackageNameFromString ("ghc" ++ ghcVariantSuffix ghcVariant ++ compilerBuildSuffix ghcBuild)
    let tool = Tool $ PackageIdentifier ghcPkgName selectedVersion
    downloadAndInstallTool (configLocalPrograms config) si (gdiDownloadInfo downloadInfo) tool installer
downloadAndInstallCompiler compilerBuild si wanted versionCheck _mbindistUrl = do
    config <- view configL
    ghcVariant <- view ghcVariantL
    case (ghcVariant, compilerBuild) of
        (GHCStandard, CompilerBuildStandard) -> return ()
        _ -> throwM GHCJSRequiresStandardVariant
    (selectedVersion, downloadInfo) <- case Map.lookup "source" $ siGHCJSs si of
        Nothing -> throwM $ UnknownOSKey "source"
        Just pairs_ -> getWantedCompilerInfo "source" versionCheck wanted id pairs_
    $logInfo "Preparing to install GHCJS to an isolated location."
    $logInfo "This will not interfere with any system-level installation."
    let tool = ToolGhcjs selectedVersion
    downloadAndInstallTool (configLocalPrograms config) si downloadInfo tool installGHCJS

getWantedCompilerInfo :: (Ord k, MonadThrow m)
                      => Text
                      -> VersionCheck
                      -> CompilerVersion 'CVWanted
                      -> (k -> CompilerVersion 'CVActual)
                      -> Map k a
                      -> m (k, a)
getWantedCompilerInfo key versionCheck wanted toCV pairs_ =
    case mpair of
        Just pair -> return pair
        Nothing -> throwM $ UnknownCompilerVersion key wanted (map toCV (Map.keys pairs_))
  where
    mpair =
        listToMaybe $
        sortBy (flip (comparing fst)) $
        filter (isWantedCompiler versionCheck wanted . toCV . fst) (Map.toList pairs_)

getGhcKey :: (MonadReader env m, HasPlatform env, HasGHCVariant env, MonadThrow m)
          => CompilerBuild -> m Text
getGhcKey ghcBuild = do
    ghcVariant <- view ghcVariantL
    platform <- view platformL
    osKey <- getOSKey platform
    return $ osKey <> T.pack (ghcVariantSuffix ghcVariant) <> T.pack (compilerBuildSuffix ghcBuild)

getOSKey :: (MonadThrow m)
         => Platform -> m Text
getOSKey platform =
    case platform of
        Platform I386   Cabal.Linux   -> return "linux32"
        Platform X86_64 Cabal.Linux   -> return "linux64"
        Platform I386   Cabal.OSX     -> return "macosx"
        Platform X86_64 Cabal.OSX     -> return "macosx"
        Platform I386   Cabal.FreeBSD -> return "freebsd32"
        Platform X86_64 Cabal.FreeBSD -> return "freebsd64"
        Platform I386   Cabal.OpenBSD -> return "openbsd32"
        Platform X86_64 Cabal.OpenBSD -> return "openbsd64"
        Platform I386   Cabal.Windows -> return "windows32"
        Platform X86_64 Cabal.Windows -> return "windows64"
        Platform Arm    Cabal.Linux   -> return "linux-armv7"
        Platform arch os -> throwM $ UnsupportedSetupCombo os arch

downloadFromInfo
    :: StackMiniM env m
    => Path Abs Dir -> DownloadInfo -> Tool -> m (Path Abs File, ArchiveType)
downloadFromInfo programsDir downloadInfo tool = do
    at <-
        case extension of
            ".tar.xz" -> return TarXz
            ".tar.bz2" -> return TarBz2
            ".tar.gz" -> return TarGz
            ".7z.exe" -> return SevenZ
            _ -> throwString $ "Error: Unknown extension for url: " ++ url
<<<<<<< HEAD
    relfile' <- parseRelFile $ toolString tool ++ extension
    path <- case url of
        (parseUrlThrow -> Just _) -> do
            let path = programsDir </> relfile'
=======
    relativeFile <- parseRelFile $ toolString tool ++ extension
    path <- case url of
        (parseUrlThrow -> Just _) -> do
            let path = programsDir </> relativeFile
>>>>>>> daddbe33
            ensureDir programsDir
            chattyDownload (T.pack (toolString tool)) downloadInfo path
            return path
        (parseAbsFile -> Just path) -> do
            let DownloadInfo{downloadInfoContentLength=contentLength, downloadInfoSha1=sha1} =
                    downloadInfo
            when (isJust contentLength) $
                $logWarn ("`content-length` in not checked \n" <>
                          "and should not be specified when `url` is a file path")
            when (isJust sha1) $
                $logWarn ("`sha1` is not checked and \n" <>
                          "should not be specified when `url` is a file path")
            return path
        _ ->
            throwString $ "Error: `url` must be either an HTTP URL or absolute file path: " ++ url
    return (path, at)
  where
    url = T.unpack $ downloadInfoUrl downloadInfo
    extension = loop url
      where
        loop fp
            | ext `elem` [".tar", ".bz2", ".xz", ".exe", ".7z", ".gz"] = loop fp' ++ ext
            | otherwise = ""
          where
            (fp', ext) = FP.splitExtension fp

data ArchiveType
    = TarBz2
    | TarXz
    | TarGz
    | SevenZ

installGHCPosix :: (StackM env m, HasConfig env)
                => Version
                -> GHCDownloadInfo
                -> SetupInfo
                -> Path Abs File
                -> ArchiveType
                -> Path Abs Dir
                -> Path Abs Dir
                -> m ()
installGHCPosix version downloadInfo _ archiveFile archiveType tempDir destDir = do
    platform <- view platformL
    menv0 <- getMinimalEnvOverride
    menv <- mkEnvOverride platform (removeHaskellEnvVars (unEnvOverride menv0))
    $logDebug $ "menv = " <> T.pack (show (unEnvOverride menv))
    (zipTool', compOpt) <-
        case archiveType of
            TarXz -> return ("xz", 'J')
            TarBz2 -> return ("bzip2", 'j')
            TarGz -> return ("gzip", 'z')
            SevenZ -> throwString "Don't know how to deal with .7z files on non-Windows"
    -- Slight hack: OpenBSD's tar doesn't support xz.
    -- https://github.com/commercialhaskell/stack/issues/2283#issuecomment-237980986
    let tarDep =
          case (platform, archiveType) of
            (Platform _ Cabal.OpenBSD, TarXz) -> checkDependency "gtar"
            _ -> checkDependency "tar"
    (zipTool, makeTool, tarTool) <- checkDependencies $ (,,)
        <$> checkDependency zipTool'
        <*> (checkDependency "gmake" <|> checkDependency "make")
        <*> tarDep

    $logDebug $ "ziptool: " <> T.pack zipTool
    $logDebug $ "make: " <> T.pack makeTool
    $logDebug $ "tar: " <> T.pack tarTool

    dir <-
        liftM (tempDir </>) $
        parseRelDir $
        "ghc-" ++ versionString version

    let runStep step wd env cmd args = do
            menv' <- modifyEnvOverride menv (Map.union env)
            result <- try (readProcessNull (Just wd) menv' cmd args)
            case result of
                Right _ -> return ()
                Left ex -> do
                    $logError (T.pack (show (ex :: ReadProcessException)))
                    $prettyError $
                        hang 2
                          ("Error encountered while" <+> step <+> "GHC with" <> line <>
                           shellMagenta (fromString (unwords (cmd : args))) <> line <>
                           -- TODO: Figure out how to insert \ in the appropriate spots
                           -- hang 2 (shellMagenta (fillSep (fromString cmd : map fromString args))) <> line <>
                           "run in " <> display wd) <> line <> line <>
                        "The following directories may now contain files, but won't be used by stack:" <> line <>
                        "  -" <+> display tempDir <> line <>
                        "  -" <+> display destDir <> line
                    liftIO exitFailure

    $logSticky $ T.concat ["Unpacking GHC into ", T.pack . toFilePath $ tempDir, " ..."]
    $logDebug $ "Unpacking " <> T.pack (toFilePath archiveFile)
    runStep "unpacking" tempDir mempty tarTool [compOpt : "xf", toFilePath archiveFile]

    $logSticky "Configuring GHC ..."
    runStep "configuring" dir
        (gdiConfigureEnv downloadInfo)
        (toFilePath $ dir </> $(mkRelFile "configure"))
        (("--prefix=" ++ toFilePath destDir) : map T.unpack (gdiConfigureOpts downloadInfo))

    $logSticky "Installing GHC ..."
    runStep "installing" dir mempty makeTool ["install"]

    $logStickyDone $ "Installed GHC."
    $logDebug $ "GHC installed to " <> T.pack (toFilePath destDir)

installGHCJS :: (StackM env m, HasConfig env)
             => SetupInfo
             -> Path Abs File
             -> ArchiveType
             -> Path Abs Dir
             -> Path Abs Dir
             -> m ()
installGHCJS si archiveFile archiveType _tempDir destDir = do
    platform <- view platformL
    menv0 <- getMinimalEnvOverride
    -- This ensures that locking is disabled for the invocations of
    -- stack below.
    let removeLockVar = Map.delete "STACK_LOCK"
    menv <- mkEnvOverride platform (removeLockVar (removeHaskellEnvVars (unEnvOverride menv0)))
    $logDebug $ "menv = " <> T.pack (show (unEnvOverride menv))

    -- NOTE: this is a bit of a hack - instead of using the temp
    -- directory, leave the unpacked source tarball in the destination
    -- directory. This way, the absolute paths in the wrapper scripts
    -- will point to executables that exist in
    -- src/.stack-work/install/... - see
    -- https://github.com/commercialhaskell/stack/issues/1016
    --
    -- This is also used by 'ensureGhcjsBooted', because it can use the
    -- environment of the stack.yaml which came with ghcjs, in order to
    -- install cabal-install. This lets us also fix the version of
    -- cabal-install used.
    let unpackDir = destDir </> $(mkRelDir "src")
    runUnpack <- case platform of
        Platform _ Cabal.Windows -> return $
            withUnpackedTarball7z "GHCJS" si archiveFile archiveType Nothing unpackDir
        _ -> do
            zipTool' <-
                case archiveType of
                    TarXz -> return "xz"
                    TarBz2 -> return "bzip2"
                    TarGz -> return "gzip"
                    SevenZ -> throwString "Don't know how to deal with .7z files on non-Windows"
            (zipTool, tarTool) <- checkDependencies $ (,)
                <$> checkDependency zipTool'
                <*> checkDependency "tar"
            $logDebug $ "ziptool: " <> T.pack zipTool
            $logDebug $ "tar: " <> T.pack tarTool
            return $ do
                liftIO $ ignoringAbsence (removeDirRecur destDir)
                liftIO $ ignoringAbsence (removeDirRecur unpackDir)
                readProcessNull (Just destDir) menv tarTool ["xf", toFilePath archiveFile]
                innerDir <- expectSingleUnpackedDir archiveFile destDir
                renameDir innerDir unpackDir

    $logSticky $ T.concat ["Unpacking GHCJS into ", T.pack . toFilePath $ unpackDir, " ..."]
    $logDebug $ "Unpacking " <> T.pack (toFilePath archiveFile)
    runUnpack

    $logSticky "Setting up GHCJS build environment"
    let stackYaml = unpackDir </> $(mkRelFile "stack.yaml")
        destBinDir = destDir </> $(mkRelDir "bin")
    ensureDir destBinDir
    envConfig' <- loadGhcjsEnvConfig stackYaml destBinDir

    -- On windows we need to copy options files out of the install dir.  Argh!
    -- This is done before the build, so that if it fails, things fail
    -- earlier.
    mwindowsInstallDir <- case platform of
        Platform _ Cabal.Windows ->
            liftM Just $ runInnerStackT envConfig' installationRootLocal
        _ -> return Nothing

    $logSticky "Installing GHCJS (this will take a long time) ..."
    runInnerStackT (set (buildOptsL.buildOptsInstallExesL) True $
                    set (buildOptsL.buildOptsHaddockL) False envConfig') $
        build (\_ -> return ()) Nothing defaultBuildOptsCLI
    -- Copy over *.options files needed on windows.
    forM_ mwindowsInstallDir $ \dir -> do
        (_, files) <- listDir (dir </> $(mkRelDir "bin"))
        forM_ (filter ((".options" `isSuffixOf`). toFilePath) files) $ \optionsFile -> do
            let dest = destDir </> $(mkRelDir "bin") </> filename optionsFile
            liftIO $ ignoringAbsence (removeFile dest)
            copyFile optionsFile dest
    $logStickyDone "Installed GHCJS."

ensureGhcjsBooted :: (StackM env m, HasConfig env)
                  => EnvOverride -> CompilerVersion 'CVActual -> Bool -> [String] -> m ()
ensureGhcjsBooted menv cv shouldBoot bootOpts = do
    eres <- try $ sinkProcessStdout Nothing menv "ghcjs" [] (return ())
    case eres of
        Right () -> return ()
        Left (ProcessFailed _ _ _ err) | "no input files" `S.isInfixOf` LBS.toStrict err ->
            return ()
        Left (ProcessFailed _ _ _ err) | "ghcjs_boot.completed" `S.isInfixOf` LBS.toStrict err ->
            if not shouldBoot then throwM GHCJSNotBooted else do
                config <- view configL
                destDir <- installDir (configLocalPrograms config) (ToolGhcjs cv)
                let stackYaml = destDir </> $(mkRelFile "src/stack.yaml")
                -- TODO: Remove 'actualStackYaml' and just use
                -- 'stackYaml' for a version after 0.1.6. It's for
                -- compatibility with the directories setup used for
                -- most of the life of the development branch between
                -- 0.1.5 and 0.1.6. See
                -- https://github.com/commercialhaskell/stack/issues/749#issuecomment-147382783
                -- This only affects the case where GHCJS has been
                -- installed with an older version and not yet booted.
                stackYamlExists <- doesFileExist stackYaml
                ghcjsVersion <- case cv of
                        GhcjsVersion version _ -> return version
                        _ -> error "ensureGhcjsBooted invoked on non GhcjsVersion"
                actualStackYaml <- if stackYamlExists then return stackYaml
                    else
                        liftM ((destDir </> $(mkRelDir "src")) </>) $
                        parseRelFile $ "ghcjs-" ++ versionString ghcjsVersion ++ "/stack.yaml"
                actualStackYamlExists <- doesFileExist actualStackYaml
                unless actualStackYamlExists $
                    throwString "Error: Couldn't find GHCJS stack.yaml in old or new location."
                bootGhcjs ghcjsVersion actualStackYaml destDir bootOpts
        Left err -> throwM err

bootGhcjs :: StackM env m
          => Version -> Path Abs File -> Path Abs Dir -> [String] -> m ()
bootGhcjs ghcjsVersion stackYaml destDir bootOpts = do
    envConfig <- loadGhcjsEnvConfig stackYaml (destDir </> $(mkRelDir "bin"))
    menv <- liftIO $ configEnvOverride (view configL envConfig) defaultEnvSettings
    -- Install cabal-install if missing, or if the installed one is old.
    mcabal <- getCabalInstallVersion menv
    shouldInstallCabal <- case mcabal of
        Nothing -> do
            $logInfo "No cabal-install binary found for use with GHCJS."
            return True
        Just v
            | v < $(mkVersion "1.22.4") -> do
                $logInfo $
                    "The cabal-install found on PATH is too old to be used for booting GHCJS (version " <>
                    versionText v <>
                    ")."
                return True
            | v >= $(mkVersion "1.23") -> do
                $logWarn $
                    "The cabal-install found on PATH is a version stack doesn't know about, version " <>
                    versionText v <>
                    ". This may or may not work.\n" <>
                    "See this issue: https://github.com/ghcjs/ghcjs/issues/470"
                return False
            | ghcjsVersion >= $(mkVersion "0.2.0.20160413") && v >= $(mkVersion "1.22.8") -> do
                $logWarn $
                    "The cabal-install found on PATH, version " <>
                    versionText v <>
                    ", is >= 1.22.8.\n" <>
                    "That version has a bug preventing ghcjs < 0.2.0.20160413 from booting.\n" <>
                    "See this issue: https://github.com/ghcjs/ghcjs/issues/470"
                return True
            | otherwise -> return False
    let envSettings = defaultEnvSettings { esIncludeGhcPackagePath = False }
    menv' <- liftIO $ configEnvOverride (view configL envConfig) envSettings
    when shouldInstallCabal $ do
        $logInfo "Building a local copy of cabal-install from source."
        runInnerStackT envConfig $
            build (\_ -> return ())
                  Nothing
                  defaultBuildOptsCLI { boptsCLITargets = ["cabal-install"] }
        mcabal' <- getCabalInstallVersion menv'
        case mcabal' of
            Nothing ->
                $logError $
                    "Failed to get cabal-install version after installing it.\n" <>
                    "This shouldn't happen, because it gets built to the snapshot bin directory, which should be treated as being on the PATH."
            Just v | v >= $(mkVersion "1.22.8") && v < $(mkVersion "1.23") ->
                $logWarn $
                    "Installed version of cabal-install is in a version range which may not work.\n" <>
                    "See this issue: https://github.com/ghcjs/ghcjs/issues/470\n" <>
                    "This version is specified by the stack.yaml file included in the ghcjs tarball.\n"
            _ -> return ()
    $logSticky "Booting GHCJS (this will take a long time) ..."
    logProcessStderrStdout Nothing "ghcjs-boot" menv' bootOpts
    $logStickyDone "GHCJS booted."

loadGhcjsEnvConfig :: StackM env m
                   => Path Abs File -> Path b t -> m EnvConfig
loadGhcjsEnvConfig stackYaml binPath = runInnerStackT () $ do
    lc <- loadConfig
        (mempty
            { configMonoidInstallGHC = First (Just True)
            , configMonoidLocalBinPath = First (Just (toFilePath binPath))
            })
        Nothing
        (SYLOverride stackYaml)
    bconfig <- lcLoadBuildConfig lc Nothing
    runInnerStackT bconfig $ setupEnv Nothing

getCabalInstallVersion :: (MonadUnliftIO m, MonadLogger m)
                       => EnvOverride -> m (Maybe Version)
getCabalInstallVersion menv = do
    ebs <- tryProcessStdout Nothing menv "cabal" ["--numeric-version"]
    liftIO $ case ebs of
        Left _ -> return Nothing
        Right bs -> Just <$> parseVersion (T.dropWhileEnd isSpace (T.decodeUtf8 bs))

-- | Check if given processes appear to be present, throwing an exception if
-- missing.
checkDependencies :: (MonadIO m, MonadThrow m, MonadReader env m, HasConfig env)
                  => CheckDependency a -> m a
checkDependencies (CheckDependency f) = do
    menv <- getMinimalEnvOverride
    liftIO (f menv) >>= either (throwM . MissingDependencies) return

checkDependency :: String -> CheckDependency String
checkDependency tool = CheckDependency $ \menv -> do
    exists <- doesExecutableExist menv tool
    return $ if exists then Right tool else Left [tool]

newtype CheckDependency a = CheckDependency (EnvOverride -> IO (Either [String] a))
    deriving Functor
instance Applicative CheckDependency where
    pure x = CheckDependency $ \_ -> return (Right x)
    CheckDependency f <*> CheckDependency x = CheckDependency $ \menv -> do
        f' <- f menv
        x' <- x menv
        return $
            case (f', x') of
                (Left e1, Left e2) -> Left $ e1 ++ e2
                (Left e, Right _) -> Left e
                (Right _, Left e) -> Left e
                (Right f'', Right x'') -> Right $ f'' x''
instance Alternative CheckDependency where
    empty = CheckDependency $ \_ -> return $ Left []
    CheckDependency x <|> CheckDependency y = CheckDependency $ \menv -> do
        res1 <- x menv
        case res1 of
            Left _ -> y menv
            Right x' -> return $ Right x'

installGHCWindows :: (StackMiniM env m, HasConfig env)
                  => Version
                  -> SetupInfo
                  -> Path Abs File
                  -> ArchiveType
                  -> Path Abs Dir
                  -> Path Abs Dir
                  -> m ()
installGHCWindows version si archiveFile archiveType _tempDir destDir = do
    tarComponent <- parseRelDir $ "ghc-" ++ versionString version
    withUnpackedTarball7z "GHC" si archiveFile archiveType (Just tarComponent) destDir
    $logInfo $ "GHC installed to " <> T.pack (toFilePath destDir)

installMsys2Windows :: (StackMiniM env m, HasConfig env)
                  => Text -- ^ OS Key
                  -> SetupInfo
                  -> Path Abs File
                  -> ArchiveType
                  -> Path Abs Dir
                  -> Path Abs Dir
                  -> m ()
installMsys2Windows osKey si archiveFile archiveType _tempDir destDir = do
    exists <- liftIO $ D.doesDirectoryExist $ toFilePath destDir
    when exists $ liftIO (D.removeDirectoryRecursive $ toFilePath destDir) `catchIO` \e -> do
        $logError $ T.pack $
            "Could not delete existing msys directory: " ++
            toFilePath destDir
        throwM e

    msys <- parseRelDir $ "msys" ++ T.unpack (fromMaybe "32" $ T.stripPrefix "windows" osKey)
    withUnpackedTarball7z "MSYS2" si archiveFile archiveType (Just msys) destDir


    -- I couldn't find this officially documented anywhere, but you need to run
    -- the MSYS shell once in order to initialize some pacman stuff. Once that
    -- run happens, you can just run commands as usual.
    platform <- view platformL
    menv0 <- getMinimalEnvOverride
    newEnv0 <- modifyEnvOverride menv0 $ Map.insert "MSYSTEM" "MSYS"
    newEnv <- augmentPathMap [destDir </> $(mkRelDir "usr") </> $(mkRelDir "bin")]
                             (unEnvOverride newEnv0)
    menv <- mkEnvOverride platform newEnv
    runCmd (Cmd (Just destDir) "sh" menv ["--login", "-c", "true"]) Nothing

    -- No longer installing git, it's unreliable
    -- (https://github.com/commercialhaskell/stack/issues/1046) and the
    -- MSYS2-installed version has bad CRLF defaults.
    --
    -- Install git. We could install other useful things in the future too.
    -- runCmd (Cmd (Just destDir) "pacman" menv ["-Sy", "--noconfirm", "git"]) Nothing

-- | Unpack a compressed tarball using 7zip.  Expects a single directory in
-- the unpacked results, which is renamed to the destination directory.
withUnpackedTarball7z :: (StackMiniM env m, HasConfig env)
                      => String -- ^ Name of tool, used in error messages
                      -> SetupInfo
                      -> Path Abs File -- ^ Path to archive file
                      -> ArchiveType
                      -> Maybe (Path Rel Dir) -- ^ Name of directory expected in archive.  If Nothing, expects a single folder.
                      -> Path Abs Dir -- ^ Destination directory.
                      -> m ()
withUnpackedTarball7z name si archiveFile archiveType msrcDir destDir = do
    suffix <-
        case archiveType of
            TarXz -> return ".xz"
            TarBz2 -> return ".bz2"
            TarGz -> return ".gz"
            _ -> throwString $ name ++ " must be a tarball file"
    tarFile <-
        case T.stripSuffix suffix $ T.pack $ toFilePath archiveFile of
            Nothing -> throwString $ "Invalid " ++ name ++ " filename: " ++ show archiveFile
            Just x -> parseAbsFile $ T.unpack x
    run7z <- setup7z si
    let tmpName = toFilePathNoTrailingSep (dirname destDir) ++ "-tmp"
    ensureDir (parent destDir)
    withRunInIO $ \run -> withTempDir (parent destDir) tmpName $ \tmpDir -> run $ do
        liftIO $ ignoringAbsence (removeDirRecur destDir)
        run7z (parent archiveFile) archiveFile
        run7z tmpDir tarFile
        absSrcDir <- case msrcDir of
            Just srcDir -> return $ tmpDir </> srcDir
            Nothing -> expectSingleUnpackedDir archiveFile tmpDir
        removeFile tarFile `catchIO` \e ->
            $logWarn (T.concat
                [ "Exception when removing "
                , T.pack $ toFilePath tarFile
                , ": "
                , T.pack $ show e
                ])
        renameDir absSrcDir destDir

expectSingleUnpackedDir :: (MonadIO m, MonadThrow m) => Path Abs File -> Path Abs Dir -> m (Path Abs Dir)
expectSingleUnpackedDir archiveFile destDir = do
    contents <- listDir destDir
    case contents of
        ([dir], []) -> return dir
        _ -> throwString $ "Expected a single directory within unpacked " ++ toFilePath archiveFile

-- | Download 7z as necessary, and get a function for unpacking things.
--
-- Returned function takes an unpack directory and archive.
setup7z :: (MonadIO n, MonadLogger n, StackMiniM env m, HasConfig env)
        => SetupInfo
        -> m (Path Abs Dir -> Path Abs File -> n ())
setup7z si = do
    dir <- view $ configL.to configLocalPrograms
    ensureDir dir
    let exe = dir </> $(mkRelFile "7z.exe")
        dll = dir </> $(mkRelFile "7z.dll")
    case (siSevenzDll si, siSevenzExe si) of
        (Just sevenzDll, Just sevenzExe) -> do
            chattyDownload "7z.dll" sevenzDll dll
            chattyDownload "7z.exe" sevenzExe exe
            return $ \outdir archive -> do
                let cmd = toFilePath exe
                    args =
                        [ "x"
                        , "-o" ++ toFilePath outdir
                        , "-y"
                        , toFilePath archive
                        ]
                ec <- $withProcessTimeLog cmd args $
                    liftIO $ rawSystem cmd args
                when (ec /= ExitSuccess)
                    $ liftIO $ throwM (ProblemWhileDecompressing archive)
        _ -> throwM SetupInfoMissingSevenz

chattyDownload :: StackMiniM env m
               => Text          -- ^ label
               -> DownloadInfo  -- ^ URL, content-length, and sha1
               -> Path Abs File -- ^ destination
               -> m ()
chattyDownload label downloadInfo path = do
    let url = downloadInfoUrl downloadInfo
    req <- parseUrlThrow $ T.unpack url
    $logSticky $ T.concat
      [ "Preparing to download "
      , label
      , " ..."
      ]
    $logDebug $ T.concat
      [ "Downloading from "
      , url
      , " to "
      , T.pack $ toFilePath path
      , " ..."
      ]
    hashChecks <- case downloadInfoSha1 downloadInfo of
        Just sha1ByteString -> do
            let sha1 = CheckHexDigestByteString sha1ByteString
            $logDebug $ T.concat
                [ "Will check against sha1 hash: "
                , T.decodeUtf8With T.lenientDecode sha1ByteString
                ]
            return [HashCheck SHA1 sha1]
        Nothing -> do
            $logWarn $ T.concat
                [ "No sha1 found in metadata,"
                , " download hash won't be checked."
                ]
            return []
    let dReq = DownloadRequest
            { drRequest = req
            , drHashChecks = hashChecks
            , drLengthCheck = mtotalSize
            , drRetryPolicy = drRetryPolicyDefault
            }
    run <- askRunInIO
    x <- verifiedDownload dReq path (chattyDownloadProgress run)
    if x
        then $logStickyDone ("Downloaded " <> label <> ".")
        else $logStickyDone "Already downloaded."
  where
    mtotalSize = downloadInfoContentLength downloadInfo
    chattyDownloadProgress runInBase _ = do
        _ <- liftIO $ runInBase $ $logSticky $
          label <> ": download has begun"
        CL.map (Sum . S.length)
          =$ chunksOverTime 1
          =$ go
      where
        go = evalStateC 0 $ awaitForever $ \(Sum size) -> do
            modify (+ size)
            totalSoFar <- get
            liftIO $ runInBase $ $logSticky $ T.pack $
                case mtotalSize of
                    Nothing -> chattyProgressNoTotal totalSoFar
                    Just 0 -> chattyProgressNoTotal totalSoFar
                    Just totalSize -> chattyProgressWithTotal totalSoFar totalSize

        -- Example: ghc: 42.13 KiB downloaded...
        chattyProgressNoTotal totalSoFar =
            printf ("%s: " <> bytesfmt "%7.2f" totalSoFar <> " downloaded...")
                   (T.unpack label)

        -- Example: ghc: 50.00 MiB / 100.00 MiB (50.00%) downloaded...
        chattyProgressWithTotal totalSoFar total =
          printf ("%s: " <>
                  bytesfmt "%7.2f" totalSoFar <> " / " <>
                  bytesfmt "%.2f" total <>
                  " (%6.2f%%) downloaded...")
                 (T.unpack label)
                 percentage
          where percentage :: Double
                percentage = fromIntegral totalSoFar / fromIntegral total * 100

-- | Given a printf format string for the decimal part and a number of
-- bytes, formats the bytes using an appropiate unit and returns the
-- formatted string.
--
-- >>> bytesfmt "%.2" 512368
-- "500.359375 KiB"
bytesfmt :: Integral a => String -> a -> String
bytesfmt formatter bs = printf (formatter <> " %s")
                               (fromIntegral (signum bs) * dec :: Double)
                               (bytesSuffixes !! i)
  where
    (dec,i) = getSuffix (abs bs)
    getSuffix n = until p (\(x,y) -> (x / 1024, y+1)) (fromIntegral n,0)
      where p (n',numDivs) = n' < 1024 || numDivs == (length bytesSuffixes - 1)
    bytesSuffixes :: [String]
    bytesSuffixes = ["B","KiB","MiB","GiB","TiB","PiB","EiB","ZiB","YiB"]

-- Await eagerly (collect with monoidal append),
-- but space out yields by at least the given amount of time.
-- The final yield may come sooner, and may be a superfluous mempty.
-- Note that Integer and Float literals can be turned into NominalDiffTime
-- (these literals are interpreted as "seconds")
chunksOverTime :: (Monoid a, MonadIO m) => NominalDiffTime -> Conduit a m a
chunksOverTime diff = do
    currentTime <- liftIO getCurrentTime
    evalStateC (currentTime, mempty) go
  where
    -- State is a tuple of:
    -- * the last time a yield happened (or the beginning of the sink)
    -- * the accumulated awaits since the last yield
    go = await >>= \case
      Nothing -> do
        (_, acc) <- get
        yield acc
      Just a -> do
        (lastTime, acc) <- get
        let acc' = acc <> a
        currentTime <- liftIO getCurrentTime
        if diff < diffUTCTime currentTime lastTime
          then put (currentTime, mempty) >> yield acc'
          else put (lastTime,    acc')
        go

-- | Perform a basic sanity check of GHC
sanityCheck :: (MonadUnliftIO m, MonadLogger m)
            => EnvOverride
            -> WhichCompiler
            -> m ()
sanityCheck menv wc = withSystemTempDir "stack-sanity-check" $ \dir -> do
    let fp = toFilePath $ dir </> $(mkRelFile "Main.hs")
    liftIO $ S.writeFile fp $ T.encodeUtf8 $ T.pack $ unlines
        [ "import Distribution.Simple" -- ensure Cabal library is present
        , "main = putStrLn \"Hello World\""
        ]
    let exeName = compilerExeName wc
    ghc <- liftIO $ join $ findExecutable menv exeName
    $logDebug $ "Performing a sanity check on: " <> T.pack (toFilePath ghc)
    eres <- tryProcessStdout (Just dir) menv exeName
        [ fp
        , "-no-user-package-db"
        ]
    case eres of
        Left e -> throwIO $ GHCSanityCheckCompileFailed e ghc
        Right _ -> return () -- TODO check that the output of running the command is correct

-- Remove potentially confusing environment variables
removeHaskellEnvVars :: Map Text Text -> Map Text Text
removeHaskellEnvVars =
    Map.delete "GHCJS_PACKAGE_PATH" .
    Map.delete "GHC_PACKAGE_PATH" .
    Map.delete "HASKELL_PACKAGE_SANDBOX" .
    Map.delete "HASKELL_PACKAGE_SANDBOXES" .
    Map.delete "HASKELL_DIST_DIR" .
    -- https://github.com/commercialhaskell/stack/issues/1460
    Map.delete "DESTDIR"

-- | Get map of environment variables to set to change the GHC's encoding to UTF-8
getUtf8EnvVars
    :: forall m env.
       (MonadReader env m, HasPlatform env, MonadLogger m, MonadUnliftIO m)
    => EnvOverride -> CompilerVersion 'CVActual -> m (Map Text Text)
getUtf8EnvVars menv compilerVer =
    if getGhcVersion compilerVer >= $(mkVersion "7.10.3")
        -- GHC_CHARENC supported by GHC >=7.10.3
        then return $ Map.singleton "GHC_CHARENC" "UTF-8"
        else legacyLocale
  where
    legacyLocale = do
        Platform _ os <- view platformL
        if os == Cabal.Windows
            then
                 -- On Windows, locale is controlled by the code page, so we don't set any environment
                 -- variables.
                 return
                     Map.empty
            else do
                let checkedVars = map checkVar (Map.toList $ eoTextMap menv)
                    -- List of environment variables that will need to be updated to set UTF-8 (because
                    -- they currently do not specify UTF-8).
                    needChangeVars = concatMap fst checkedVars
                    -- Set of locale-related environment variables that have already have a value.
                    existingVarNames = Set.unions (map snd checkedVars)
                    -- True if a locale is already specified by one of the "global" locale variables.
                    hasAnyExisting =
                        any (`Set.member` existingVarNames) ["LANG", "LANGUAGE", "LC_ALL"]
                if null needChangeVars && hasAnyExisting
                    then
                         -- If no variables need changes and at least one "global" variable is set, no
                         -- changes to environment need to be made.
                         return
                             Map.empty
                    else do
                        -- Get a list of known locales by running @locale -a@.
                        elocales <- tryProcessStdout Nothing menv "locale" ["-a"]
                        let
                            -- Filter the list to only include locales with UTF-8 encoding.
                            utf8Locales =
                                case elocales of
                                    Left _ -> []
                                    Right locales ->
                                        filter
                                            isUtf8Locale
                                            (T.lines $
                                             T.decodeUtf8With
                                                 T.lenientDecode
                                                 locales)
                            mfallback = getFallbackLocale utf8Locales
                        when
                            (isNothing mfallback)
                            ($logWarn
                                 "Warning: unable to set locale to UTF-8 encoding; GHC may fail with 'invalid character'")
                        let
                            -- Get the new values of variables to adjust.
                            changes =
                                Map.unions $
                                map
                                    (adjustedVarValue utf8Locales mfallback)
                                    needChangeVars
                            -- Get the values of variables to add.
                            adds
                              | hasAnyExisting =
                                  -- If we already have a "global" variable, then nothing needs
                                  -- to be added.
                                  Map.empty
                              | otherwise =
                                  -- If we don't already have a "global" variable, then set LANG to the
                                  -- fallback.
                                  case mfallback of
                                      Nothing -> Map.empty
                                      Just fallback ->
                                          Map.singleton "LANG" fallback
                        return (Map.union changes adds)
    -- Determines whether an environment variable is locale-related and, if so, whether it needs to
    -- be adjusted.
    checkVar
        :: (Text, Text) -> ([Text], Set Text)
    checkVar (k,v) =
        if k `elem` ["LANG", "LANGUAGE"] || "LC_" `T.isPrefixOf` k
            then if isUtf8Locale v
                     then ([], Set.singleton k)
                     else ([k], Set.singleton k)
            else ([], Set.empty)
    -- Adjusted value of an existing locale variable.  Looks for valid UTF-8 encodings with
    -- same language /and/ territory, then with same language, and finally the first UTF-8 locale
    -- returned by @locale -a@.
    adjustedVarValue
        :: [Text] -> Maybe Text -> Text -> Map Text Text
    adjustedVarValue utf8Locales mfallback k =
        case Map.lookup k (eoTextMap menv) of
            Nothing -> Map.empty
            Just v ->
                case concatMap
                         (matchingLocales utf8Locales)
                         [ T.takeWhile (/= '.') v <> "."
                         , T.takeWhile (/= '_') v <> "_"] of
                    (v':_) -> Map.singleton k v'
                    [] ->
                        case mfallback of
                            Just fallback -> Map.singleton k fallback
                            Nothing -> Map.empty
    -- Determine the fallback locale, by looking for any UTF-8 locale prefixed with the list in
    -- @fallbackPrefixes@, and if not found, picking the first UTF-8 encoding returned by @locale
    -- -a@.
    getFallbackLocale
        :: [Text] -> Maybe Text
    getFallbackLocale utf8Locales =
        case concatMap (matchingLocales utf8Locales) fallbackPrefixes of
            (v:_) -> Just v
            [] ->
                case utf8Locales of
                    [] -> Nothing
                    (v:_) -> Just v
    -- Filter the list of locales for any with the given prefixes (case-insitive).
    matchingLocales
        :: [Text] -> Text -> [Text]
    matchingLocales utf8Locales prefix =
        filter (\v -> T.toLower prefix `T.isPrefixOf` T.toLower v) utf8Locales
    -- Does the locale have one of the encodings in @utf8Suffixes@ (case-insensitive)?
    isUtf8Locale locale =
      any (\ v -> T.toLower v `T.isSuffixOf` T.toLower locale) utf8Suffixes
    -- Prefixes of fallback locales (case-insensitive)
    fallbackPrefixes = ["C.", "en_US.", "en_"]
    -- Suffixes of UTF-8 locales (case-insensitive)
    utf8Suffixes = [".UTF-8", ".utf8"]

-- Binary Stack upgrades

newtype StackReleaseInfo = StackReleaseInfo Value

downloadStackReleaseInfo :: (MonadIO m, MonadThrow m)
                         => Maybe String -- Github org
                         -> Maybe String -- Github repo
                         -> Maybe String -- ^ optional version
                         -> m StackReleaseInfo
downloadStackReleaseInfo morg mrepo mver = liftIO $ do
    let org = fromMaybe "commercialhaskell" morg
        repo = fromMaybe "stack" mrepo
    let url = concat
            [ "https://api.github.com/repos/"
            , org
            , "/"
            , repo
            , "/releases/"
            , case mver of
                Nothing -> "latest"
                Just ver -> "tags/v" ++ ver
            ]
    req <- parseRequest url
    res <- httpJSON $ setGithubHeaders req
    let code = getResponseStatusCode res
    if code >= 200 && code < 300
        then return $ StackReleaseInfo $ getResponseBody res
        else throwString $ "Could not get release information for Stack from: " ++ url

preferredPlatforms :: (MonadReader env m, HasPlatform env, MonadThrow m)
                   => m [(Bool, String)]
preferredPlatforms = do
    Platform arch' os' <- view platformL
    (isWindows, os) <-
      case os' of
        Cabal.Linux -> return (False, "linux")
        Cabal.Windows -> return (True, "windows")
        Cabal.OSX -> return (False, "osx")
        Cabal.FreeBSD -> return (False, "freebsd")
        _ -> throwM $ stringException $ "Binary upgrade not yet supported on OS: " ++ show os'
    arch <-
      case arch' of
        I386 -> return "i386"
        X86_64 -> return "x86_64"
        Arm -> return "arm"
        _ -> throwM $ stringException $ "Binary upgrade not yet supported on arch: " ++ show arch'
    hasgmp4 <- return False -- FIXME import relevant code from Stack.Setup? checkLib $(mkRelFile "libgmp.so.3")
    let suffixes
          | hasgmp4 = ["-static", "-gmp4", ""]
          | otherwise = ["-static", ""]
    return $ map (\suffix -> (isWindows, concat [os, "-", arch, suffix])) suffixes

downloadStackExe
    :: (MonadIO m, MonadLogger m, MonadThrow m, MonadReader env m, HasConfig env)
    => [(Bool, String)] -- ^ acceptable platforms
    -> StackReleaseInfo
    -> Path Abs Dir -- ^ destination directory
    -> (Path Abs File -> IO ()) -- ^ test the temp exe before renaming
    -> m ()
downloadStackExe platforms0 archiveInfo destDir testExe = do
    (isWindows, archiveURL) <-
      let loop [] = throwString $ "Unable to find binary Stack archive for platforms: "
                                ++ unwords (map snd platforms0)
          loop ((isWindows, p'):ps) = do
            let p = T.pack p'
            $logInfo $ "Querying for archive location for platform: " <> p
            case findArchive archiveInfo p of
              Just x -> return (isWindows, x)
              Nothing -> loop ps
       in loop platforms0

    let (destFile, tmpFile)
            | isWindows =
                ( destDir </> $(mkRelFile "stack.exe")
                , destDir </> $(mkRelFile "stack.tmp.exe")
                )
            | otherwise =
                ( destDir </> $(mkRelFile "stack")
                , destDir </> $(mkRelFile "stack.tmp")
                )

    $logInfo $ "Downloading from: " <> archiveURL

    liftIO $ do
      case () of
        ()
          | ".tar.gz" `T.isSuffixOf` archiveURL -> handleTarball tmpFile isWindows archiveURL
          | ".zip" `T.isSuffixOf` archiveURL -> error "FIXME: Handle zip files"
          | otherwise -> error $ "Unknown archive format for Stack archive: " ++ T.unpack archiveURL

    $logInfo "Download complete, testing executable"

    platform <- view platformL

    liftIO $ do
#if !WINDOWS
      setFileMode (toFilePath tmpFile) 0o755
#endif

      testExe tmpFile

      currExe <- getExecutablePath
      case platform of
          Platform _ Cabal.Windows | FP.equalFilePath (toFilePath destFile) currExe -> do
              old <- parseAbsFile (toFilePath destFile ++ ".old")
              renameFile destFile old
              renameFile tmpFile destFile
          _ -> renameFile tmpFile destFile

    destDir' <- liftIO . D.canonicalizePath . toFilePath $ destDir
    warnInstallSearchPathIssues destDir' ["stack"]

    $logInfo $ T.pack $ "New stack executable available at " ++ toFilePath destFile
  where

    findArchive (StackReleaseInfo val) pattern = do
        Object top <- return val
        Array assets <- HashMap.lookup "assets" top
        getFirst $ fold $ fmap (First . findMatch pattern') assets
      where
        pattern' = mconcat ["-", pattern, "."]

        findMatch pattern'' (Object o) = do
            String name <- HashMap.lookup "name" o
            guard $ not $ ".asc" `T.isSuffixOf` name
            guard $ pattern'' `T.isInfixOf` name
            String url <- HashMap.lookup "browser_download_url" o
            Just url
        findMatch _ _ = Nothing

    handleTarball :: Path Abs File -> Bool -> T.Text -> IO ()
    handleTarball tmpFile isWindows url = do
        req <- fmap setGithubHeaders $ parseUrlThrow $ T.unpack url
        withResponse req $ \res -> do
            entries <- fmap (Tar.read . LBS.fromChunks)
                     $ lazyConsume
                     $ getResponseBody res .| ungzip
            let loop Tar.Done = error $ concat
                    [ "Stack executable "
                    , show exeName
                    , " not found in archive from "
                    , T.unpack url
                    ]
                loop (Tar.Fail e) = throwM e
                loop (Tar.Next e es)
                    | Tar.entryPath e == exeName =
                        case Tar.entryContent e of
                            Tar.NormalFile lbs _ -> do
                              ensureDir destDir
                              LBS.writeFile (toFilePath tmpFile) lbs
                            _ -> error $ concat
                                [ "Invalid file type for tar entry named "
                                , exeName
                                , " downloaded from "
                                , T.unpack url
                                ]
                    | otherwise = loop es
            loop entries
      where
        -- The takeBaseName drops the .gz, dropExtension drops the .tar
        exeName =
            let base = FP.dropExtension (FP.takeBaseName (T.unpack url)) FP.</> "stack"
             in if isWindows then base FP.<.> "exe" else base

getDownloadVersion :: StackReleaseInfo -> Maybe Version
getDownloadVersion (StackReleaseInfo val) = do
    Object o <- Just val
    String rawName <- HashMap.lookup "name" o
    -- drop the "v" at the beginning of the name
    parseVersion $ T.drop 1 rawName

stackVersion :: Version
stackVersion = fromCabalVersion Meta.version<|MERGE_RESOLUTION|>--- conflicted
+++ resolved
@@ -907,17 +907,10 @@
             ".tar.gz" -> return TarGz
             ".7z.exe" -> return SevenZ
             _ -> throwString $ "Error: Unknown extension for url: " ++ url
-<<<<<<< HEAD
-    relfile' <- parseRelFile $ toolString tool ++ extension
-    path <- case url of
-        (parseUrlThrow -> Just _) -> do
-            let path = programsDir </> relfile'
-=======
     relativeFile <- parseRelFile $ toolString tool ++ extension
     path <- case url of
         (parseUrlThrow -> Just _) -> do
             let path = programsDir </> relativeFile
->>>>>>> daddbe33
             ensureDir programsDir
             chattyDownload (T.pack (toolString tool)) downloadInfo path
             return path
