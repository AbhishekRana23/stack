--- conflicted
+++ resolved
@@ -101,10 +101,6 @@
   ,SCM(..)
   -- * Paths
   ,bindirSuffix
-<<<<<<< HEAD
-=======
---  ,configLoadedSnapshotCache
->>>>>>> 187ea9c2
   ,GlobalInfoSource(..)
   ,getProjectWorkDir
   ,docDirSuffix
@@ -211,20 +207,12 @@
 import           Options.Applicative (ReadM)
 import qualified Options.Applicative as OA
 import qualified Options.Applicative.Types as OA
-<<<<<<< HEAD
-=======
--- import qualified Pantry.SHA256 as SHA256
->>>>>>> 187ea9c2
 import           Path
 import qualified Paths_stack as Meta
 import           RIO.PrettyPrint (HasTerm (..))
 import           RIO.PrettyPrint.StylesUpdate (StylesUpdate,
                      parseStylesUpdateFromString, HasStylesUpdate (..))
 import           Stack.Constants
-<<<<<<< HEAD
-=======
--- import           Stack.Types.BuildPlan
->>>>>>> 187ea9c2
 import           Stack.Types.Compiler
 import           Stack.Types.CompilerBuild
 import           Stack.Types.Docker
@@ -1346,32 +1334,6 @@
 packageDatabaseExtra :: (MonadReader env m, HasEnvConfig env) => m [Path Abs Dir]
 packageDatabaseExtra = view $ buildConfigL.to bcExtraPackageDBs
 
-<<<<<<< HEAD
-=======
--- | Directory for holding flag cache information
-flagCacheLocal :: (HasEnvConfig env) => RIO env (Path Abs Dir)
-flagCacheLocal = do
-    root <- installationRootLocal
-    return $ root </> relDirFlagCache
-
--- -- | Where to store 'LoadedSnapshot' caches
--- configLoadedSnapshotCache
---   :: (MonadThrow m, MonadReader env m, HasConfig env, HasGHCVariant env)
---   => SnapshotDef
---   -> GlobalInfoSource
---   -> m (Path Abs File)
--- configLoadedSnapshotCache sd gis = do
---     root <- view stackRootL
---     platform <- platformGhcVerOnlyRelDir
---     file <- parseRelFile $ T.unpack (SHA256.toHexText $ sdUniqueHash sd) ++ ".cache"
---     gis' <- parseRelDir $
---           case gis of
---             GISSnapshotHints -> "__snapshot_hints__"
---             GISCompiler cv -> compilerVersionString cv
---     -- Yes, cached plans differ based on platform
---     return (root </> relDirLoadedSnapshotCache </> platform </> gis' </> file)
-
->>>>>>> 187ea9c2
 -- | Where do we get information on global packages for loading up a
 -- 'LoadedSnapshot'?
 data GlobalInfoSource
