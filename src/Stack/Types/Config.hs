--- conflicted
+++ resolved
@@ -900,7 +900,6 @@
 getMinimalEnvOverride :: (MonadReader env m, HasConfig env, MonadIO m) => m EnvOverride
 getMinimalEnvOverride = do
     config <- asks getConfig
-<<<<<<< HEAD
     liftIO $ configEnvOverride config minimalEnvSettings
 
 minimalEnvSettings :: EnvSettings
@@ -909,15 +908,8 @@
     { esIncludeLocals = False
     , esIncludeGhcPackagePath = False
     , esStackExe = False
-    }
-=======
-    liftIO $ configEnvOverride config EnvSettings
-                    { esIncludeLocals = False
-                    , esIncludeGhcPackagePath = False
-                    , esStackExe = False
-                    , esLocaleUtf8 = False
-                    }
->>>>>>> da385809
+    , esLocaleUtf8 = False
+    }
 
 getWhichCompiler :: (MonadReader env m, HasEnvConfig env) => m WhichCompiler
 getWhichCompiler = asks (whichCompiler . envConfigCompilerVersion . getEnvConfig)
