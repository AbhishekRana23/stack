{-# LANGUAGE CPP #-}
{-# LANGUAGE ConstraintKinds #-}
{-# LANGUAGE DataKinds #-}
{-# LANGUAGE DefaultSignatures #-}
{-# LANGUAGE DeriveDataTypeable #-}
{-# LANGUAGE DeriveFoldable #-}
{-# LANGUAGE DeriveFunctor #-}
{-# LANGUAGE DeriveGeneric #-}
{-# LANGUAGE DeriveTraversable #-}
{-# LANGUAGE FlexibleContexts #-}
{-# LANGUAGE FlexibleInstances #-}
{-# LANGUAGE GADTs #-}
{-# LANGUAGE GeneralizedNewtypeDeriving #-}
{-# LANGUAGE MultiParamTypeClasses #-}
{-# LANGUAGE MultiWayIf #-}
{-# LANGUAGE NoImplicitPrelude #-}
{-# LANGUAGE OverloadedStrings #-}
{-# LANGUAGE RecordWildCards #-}
{-# LANGUAGE ScopedTypeVariables #-}
{-# LANGUAGE StandaloneDeriving #-}
{-# LANGUAGE TemplateHaskell #-}
{-# LANGUAGE TupleSections #-}
{-# LANGUAGE TypeFamilies #-}

-- | The Config type.

module Stack.Types.Config
  (
  -- * Main configuration types and classes
  -- ** HasPlatform & HasStackRoot
   HasPlatform(..)
  ,PlatformVariant(..)
  -- ** Config & HasConfig
  ,Config(..)
  ,HasConfig(..)
  ,askLatestSnapshotUrl
  ,explicitSetupDeps
  -- ** BuildConfig & HasBuildConfig
  ,BuildConfig(..)
  ,LocalPackages(..)
  ,LocalPackageView(..)
  ,lpvRoot
  ,lpvName
  ,lpvVersion
  ,lpvComponents
  ,stackYamlL
  ,projectRootL
  ,HasBuildConfig(..)
  -- ** GHCVariant & HasGHCVariant
  ,GHCVariant(..)
  ,ghcVariantName
  ,ghcVariantSuffix
  ,parseGHCVariant
  ,HasGHCVariant(..)
  ,snapshotsDir
  -- ** EnvConfig & HasEnvConfig
  ,EnvConfig(..)
  ,HasEnvConfig(..)
  ,getCompilerPath
  -- * Details
  -- ** ApplyGhcOptions
  ,ApplyGhcOptions(..)
  -- ** ConfigException
  ,HpackExecutable(..)
  ,ConfigException(..)
  -- ** WhichSolverCmd
  ,WhichSolverCmd(..)
  -- ** ConfigMonoid
  ,ConfigMonoid(..)
  ,configMonoidInstallGHCName
  ,configMonoidSystemGHCName
  ,parseConfigMonoid
  -- ** DumpLogs
  ,DumpLogs(..)
  -- ** EnvSettings
  ,EnvSettings(..)
  ,minimalEnvSettings
  ,defaultEnvSettings
  ,plainEnvSettings
  -- ** GlobalOpts & GlobalOptsMonoid
  ,GlobalOpts(..)
  ,GlobalOptsMonoid(..)
  ,StackYamlLoc(..)
  ,defaultLogLevel
  -- ** LoadConfig
  ,LoadConfig(..)
  -- ** PackageIndex, IndexName & IndexLocation

  -- Re-exports
  ,PackageIndex(..)
  ,IndexName(..)
  ,indexNameText
  -- ** Project & ProjectAndConfigMonoid
  ,Project(..)
  ,ProjectAndConfigMonoid(..)
  ,parseProjectAndConfigMonoid
  -- ** PvpBounds
  ,PvpBounds(..)
  ,PvpBoundsType(..)
  ,parsePvpBounds
  -- ** ColorWhen
  ,readColorWhen
  -- ** SCM
  ,SCM(..)
  -- * Paths
  ,bindirSuffix
  ,configInstalledCache
  ,configLoadedSnapshotCache
  ,GlobalInfoSource(..)
  ,getProjectWorkDir
  ,docDirSuffix
  ,flagCacheLocal
  ,extraBinDirs
  ,hpcReportDir
  ,installationRootDeps
  ,installationRootLocal
  ,bindirCompilerTools
  ,hoogleRoot
  ,hoogleDatabasePath
  ,packageDatabaseDeps
  ,packageDatabaseExtra
  ,packageDatabaseLocal
  ,platformOnlyRelDir
  ,platformGhcRelDir
  ,platformGhcVerOnlyRelDir
  ,useShaPathOnWindows
  ,shaPath
  ,workDirL
  -- * Command-specific types
  -- ** Eval
  ,EvalOpts(..)
  -- ** Exec
  ,ExecOpts(..)
  ,SpecialExecCmd(..)
  ,ExecOptsExtra(..)
  -- ** Setup
  ,DownloadInfo(..)
  ,VersionedDownloadInfo(..)
  ,GHCDownloadInfo(..)
  ,SetupInfo(..)
  ,SetupInfoLocation(..)
  -- ** Docker entrypoint
  ,DockerEntrypoint(..)
  ,DockerUser(..)
  ,module X
  -- * Lens helpers
  ,wantedCompilerVersionL
  ,actualCompilerVersionL
  ,buildOptsL
  ,globalOptsL
  ,buildOptsInstallExesL
  ,buildOptsMonoidHaddockL
  ,buildOptsMonoidTestsL
  ,buildOptsMonoidBenchmarksL
  ,buildOptsMonoidInstallExesL
  ,buildOptsHaddockL
  ,globalOptsBuildOptsMonoidL
  ,stackRootL
  ,configUrlsL
  ,cabalVersionL
  ,whichCompilerL
  ,envOverrideSettingsL
  ,loadedSnapshotL
  ,shouldForceGhcColorFlag
  ,appropriateGhcColorFlag
  -- * Lens reexport
  ,view
  ,to
  ) where

import           Control.Monad.Writer (tell)
import           Crypto.Hash (hashWith, SHA1(..))
import           Stack.Prelude
import           Data.Aeson.Extended
                 (ToJSON, toJSON, FromJSON, FromJSONKey (..), parseJSON, withText, object,
                  (.=), (..:), (..:?), (..!=), Value(Bool, String),
                  withObjectWarnings, WarningParser, Object, jsonSubWarnings,
                  jsonSubWarningsT, jsonSubWarningsTT, WithJSONWarnings(..), noJSONWarnings,
                  FromJSONKeyFunction (FromJSONKeyTextParser))
import           Data.Attoparsec.Args (parseArgs, EscapingMode (Escaping))
<<<<<<< HEAD
=======
import qualified Data.ByteArray.Encoding as Mem (convertToBase, Base(Base16))
import qualified Data.ByteString.Char8 as S8
>>>>>>> acb19678
import           Data.List (stripPrefix)
import           Data.List.NonEmpty (NonEmpty)
import qualified Data.List.NonEmpty as NonEmpty
import qualified Data.Map as Map
import qualified Data.Map.Strict as M
import qualified Data.Set as Set
import qualified Data.Text as T
import           Data.Text.Encoding (encodeUtf8)
import           Data.Yaml (ParseException)
import qualified Data.Yaml as Yaml
import           Distribution.PackageDescription (GenericPackageDescription)
import qualified Distribution.PackageDescription as C
import           Distribution.System (Platform)
import qualified Distribution.Text
import qualified Distribution.Types.UnqualComponentName as C
import           Distribution.Version (anyVersion, mkVersion')
import           Generics.Deriving.Monoid (memptydefault, mappenddefault)
import           Lens.Micro (Lens', lens, _1, _2, to)
import           Options.Applicative (ReadM)
import qualified Options.Applicative as OA
import qualified Options.Applicative.Types as OA
import           Path
import qualified Paths_stack as Meta
import           Stack.Constants
import           Stack.PackageIndex (HasCabalLoader (..), CabalLoader (clStackRoot))
import           Stack.Types.BuildPlan
import           Stack.Types.Compiler
import           Stack.Types.CompilerBuild
import           Stack.Types.Docker
import           Stack.Types.FlagName
import           Stack.Types.Image
import           Stack.Types.NamedComponent
import           Stack.Types.Nix
import           Stack.Types.PackageIdentifier
import           Stack.Types.PackageIndex
import           Stack.Types.PackageName
import           Stack.Types.Resolver
import           Stack.Types.Runner
import           Stack.Types.TemplateName
import           Stack.Types.Urls
import           Stack.Types.Version
import qualified System.FilePath as FilePath
import           System.PosixCompat.Types (UserID, GroupID, FileMode)
import           RIO.Process (EnvOverride, HasEnvOverride (..), findExecutable)

-- Re-exports
import           Stack.Types.Config.Build as X

-- | The top-level Stackage configuration.
data Config =
  Config {configWorkDir             :: !(Path Rel Dir)
         -- ^ this allows to override .stack-work directory
         ,configUserConfigPath      :: !(Path Abs File)
         -- ^ Path to user configuration file (usually ~/.stack/config.yaml)
         ,configBuild               :: !BuildOpts
         -- ^ Build configuration
         ,configDocker              :: !DockerOpts
         -- ^ Docker configuration
         ,configNix                 :: !NixOpts
         -- ^ Execution environment (e.g nix-shell) configuration
         ,configEnvOverrideSettings :: !(EnvSettings -> IO EnvOverride)
         -- ^ Environment variables to be passed to external tools
         ,configLocalProgramsBase   :: !(Path Abs Dir)
         -- ^ Non-platform-specific path containing local installations
         ,configLocalPrograms       :: !(Path Abs Dir)
         -- ^ Path containing local installations (mainly GHC)
         ,configHideTHLoading       :: !Bool
         -- ^ Hide the Template Haskell "Loading package ..." messages from the
         -- console
         ,configPlatform            :: !Platform
         -- ^ The platform we're building for, used in many directory names
         ,configPlatformVariant     :: !PlatformVariant
         -- ^ Variant of the platform, also used in directory names
         ,configGHCVariant0         :: !(Maybe GHCVariant)
         -- ^ The variant of GHC requested by the user.
         -- In most cases, use 'BuildConfig' or 'MiniConfig's version instead,
         -- which will have an auto-detected default.
         ,configGHCBuild            :: !(Maybe CompilerBuild)
         -- ^ Override build of the compiler distribution (e.g. standard, gmp4, tinfo6)
         ,configUrls                :: !Urls
         -- ^ URLs for other files used by stack.
         -- TODO: Better document
         -- e.g. The latest snapshot file.
         -- A build plan name (e.g. lts5.9.yaml) is appended when downloading
         -- the build plan actually.
         ,configSystemGHC           :: !Bool
         -- ^ Should we use the system-installed GHC (on the PATH) if
         -- available? Can be overridden by command line options.
         ,configInstallGHC          :: !Bool
         -- ^ Should we automatically install GHC if missing or the wrong
         -- version is available? Can be overridden by command line options.
         ,configSkipGHCCheck        :: !Bool
         -- ^ Don't bother checking the GHC version or architecture.
         ,configSkipMsys            :: !Bool
         -- ^ On Windows: don't use a sandboxed MSYS
         ,configCompilerCheck       :: !VersionCheck
         -- ^ Specifies which versions of the compiler are acceptable.
         ,configLocalBin            :: !(Path Abs Dir)
         -- ^ Directory we should install executables into
         ,configRequireStackVersion :: !VersionRange
         -- ^ Require a version of stack within this range.
         ,configJobs                :: !Int
         -- ^ How many concurrent jobs to run, defaults to number of capabilities
         ,configOverrideGccPath     :: !(Maybe (Path Abs File))
         -- ^ Optional gcc override path
         ,configOverrideHpack       :: !HpackExecutable
         -- ^ Use Hpack executable (overrides bundled Hpack)
         ,configExtraIncludeDirs    :: !(Set FilePath)
         -- ^ --extra-include-dirs arguments
         ,configExtraLibDirs        :: !(Set FilePath)
         -- ^ --extra-lib-dirs arguments
         ,configConcurrentTests     :: !Bool
         -- ^ Run test suites concurrently
         ,configImage               :: !ImageOpts
         ,configTemplateParams      :: !(Map Text Text)
         -- ^ Parameters for templates.
         ,configScmInit             :: !(Maybe SCM)
         -- ^ Initialize SCM (e.g. git) when creating new projects.
         ,configGhcOptionsByName    :: !(Map PackageName [Text])
         -- ^ Additional GHC options to apply to specific packages.
         ,configGhcOptionsByCat     :: !(Map ApplyGhcOptions [Text])
         -- ^ Additional GHC options to apply to categories of packages
         ,configSetupInfoLocations  :: ![SetupInfoLocation]
         -- ^ Additional SetupInfo (inline or remote) to use to find tools.
         ,configPvpBounds           :: !PvpBounds
         -- ^ How PVP upper bounds should be added to packages
         ,configModifyCodePage      :: !Bool
         -- ^ Force the code page to UTF-8 on Windows
         ,configExplicitSetupDeps   :: !(Map (Maybe PackageName) Bool)
         -- ^ See 'explicitSetupDeps'. 'Nothing' provides the default value.
         ,configRebuildGhcOptions   :: !Bool
         -- ^ Rebuild on GHC options changes
         ,configApplyGhcOptions     :: !ApplyGhcOptions
         -- ^ Which packages to ghc-options on the command line apply to?
         ,configAllowNewer          :: !Bool
         -- ^ Ignore version ranges in .cabal files. Funny naming chosen to
         -- match cabal.
         ,configDefaultTemplate     :: !(Maybe TemplateName)
         -- ^ The default template to use when none is specified.
         -- (If Nothing, the default default is used.)
         ,configAllowDifferentUser  :: !Bool
         -- ^ Allow users other than the stack root owner to use the stack
         -- installation.
         ,configDumpLogs            :: !DumpLogs
         -- ^ Dump logs of local non-dependencies when doing a build.
         ,configMaybeProject        :: !(Maybe (Project, Path Abs File))
         -- ^ 'Just' when a local project can be found, 'Nothing' when stack must
         -- fall back on the implicit global project.
         ,configAllowLocals         :: !Bool
         -- ^ Are we allowed to build local packages? The script
         -- command disallows this.
         ,configSaveHackageCreds    :: !Bool
         -- ^ Should we save Hackage credentials to a file?
         ,configRunner              :: !Runner
         ,configCabalLoader         :: !CabalLoader
         }

data HpackExecutable
    = HpackBundled
    | HpackCommand String
    deriving (Show, Read, Eq, Ord)

-- | Which packages do ghc-options on the command line apply to?
data ApplyGhcOptions = AGOTargets -- ^ all local targets
                     | AGOLocals -- ^ all local packages, even non-targets
                     | AGOEverything -- ^ every package
  deriving (Show, Read, Eq, Ord, Enum, Bounded)

instance FromJSON ApplyGhcOptions where
    parseJSON = withText "ApplyGhcOptions" $ \t ->
        case t of
            "targets" -> return AGOTargets
            "locals" -> return AGOLocals
            "everything" -> return AGOEverything
            _ -> fail $ "Invalid ApplyGhcOptions: " ++ show t

-- | Which build log files to dump
data DumpLogs
  = DumpNoLogs -- ^ don't dump any logfiles
  | DumpWarningLogs -- ^ dump logfiles containing warnings
  | DumpAllLogs -- ^ dump all logfiles
  deriving (Show, Read, Eq, Ord, Enum, Bounded)

instance FromJSON DumpLogs where
  parseJSON (Bool True) = return DumpAllLogs
  parseJSON (Bool False) = return DumpNoLogs
  parseJSON v =
    withText
      "DumpLogs"
      (\t ->
          if | t == "none" -> return DumpNoLogs
             | t == "warning" -> return DumpWarningLogs
             | t == "all" -> return DumpAllLogs
             | otherwise -> fail ("Invalid DumpLogs: " ++ show t))
      v

-- | Controls which version of the environment is used
data EnvSettings = EnvSettings
    { esIncludeLocals :: !Bool
    -- ^ include local project bin directory, GHC_PACKAGE_PATH, etc
    , esIncludeGhcPackagePath :: !Bool
    -- ^ include the GHC_PACKAGE_PATH variable
    , esStackExe :: !Bool
    -- ^ set the STACK_EXE variable to the current executable name
    , esLocaleUtf8 :: !Bool
    -- ^ set the locale to C.UTF-8
    , esKeepGhcRts :: !Bool
    -- ^ if True, keep GHCRTS variable in environment
    }
    deriving (Show, Eq, Ord)

data ExecOpts = ExecOpts
    { eoCmd :: !SpecialExecCmd
    , eoArgs :: ![String]
    , eoExtra :: !ExecOptsExtra
    } deriving (Show)

data SpecialExecCmd
    = ExecCmd String
    | ExecGhc
    | ExecRunGhc
    deriving (Show, Eq)

data ExecOptsExtra
    = ExecOptsPlain
    | ExecOptsEmbellished
        { eoEnvSettings :: !EnvSettings
        , eoPackages :: ![String]
        , eoRtsOptions :: ![String]
        , eoCwd :: !(Maybe FilePath)
        }
    deriving (Show)

data EvalOpts = EvalOpts
    { evalArg :: !String
    , evalExtra :: !ExecOptsExtra
    } deriving (Show)

-- | Parsed global command-line options.
data GlobalOpts = GlobalOpts
    { globalReExecVersion :: !(Maybe String) -- ^ Expected re-exec in container version
    , globalDockerEntrypoint :: !(Maybe DockerEntrypoint)
      -- ^ Data used when stack is acting as a Docker entrypoint (internal use only)
    , globalLogLevel     :: !LogLevel -- ^ Log level
    , globalTimeInLog    :: !Bool -- ^ Whether to include timings in logs.
    , globalConfigMonoid :: !ConfigMonoid -- ^ Config monoid, for passing into 'loadConfig'
    , globalResolver     :: !(Maybe AbstractResolver) -- ^ Resolver override
    , globalCompiler     :: !(Maybe (CompilerVersion 'CVWanted)) -- ^ Compiler override
    , globalTerminal     :: !Bool -- ^ We're in a terminal?
    , globalColorWhen    :: !ColorWhen -- ^ When to use ansi terminal colors
    , globalTermWidth    :: !(Maybe Int) -- ^ Terminal width override
    , globalStackYaml    :: !(StackYamlLoc FilePath) -- ^ Override project stack.yaml
    } deriving (Show)

data StackYamlLoc filepath
    = SYLDefault
    | SYLOverride !filepath
    | SYLNoConfig !(Path Abs Dir)
    -- ^ FilePath is the directory containing the script file, used
    -- for resolving custom snapshot files.
    deriving (Show,Functor,Foldable,Traversable)

-- | Parsed global command-line options monoid.
data GlobalOptsMonoid = GlobalOptsMonoid
    { globalMonoidReExecVersion :: !(First String) -- ^ Expected re-exec in container version
    , globalMonoidDockerEntrypoint :: !(First DockerEntrypoint)
      -- ^ Data used when stack is acting as a Docker entrypoint (internal use only)
    , globalMonoidLogLevel     :: !(First LogLevel) -- ^ Log level
    , globalMonoidTimeInLog    :: !(First Bool) -- ^ Whether to include timings in logs.
    , globalMonoidConfigMonoid :: !ConfigMonoid -- ^ Config monoid, for passing into 'loadConfig'
    , globalMonoidResolver     :: !(First AbstractResolver) -- ^ Resolver override
    , globalMonoidCompiler     :: !(First (CompilerVersion 'CVWanted)) -- ^ Compiler override
    , globalMonoidTerminal     :: !(First Bool) -- ^ We're in a terminal?
    , globalMonoidColorWhen    :: !(First ColorWhen) -- ^ When to use ansi colors
    , globalMonoidTermWidth    :: !(First Int) -- ^ Terminal width override
    , globalMonoidStackYaml    :: !(First FilePath) -- ^ Override project stack.yaml
    } deriving (Show, Generic)

instance Monoid GlobalOptsMonoid where
    mempty = memptydefault
    mappend = mappenddefault

-- | Default logging level should be something useful but not crazy.
defaultLogLevel :: LogLevel
defaultLogLevel = LevelInfo

readColorWhen :: ReadM ColorWhen
readColorWhen = do
    s <- OA.readerAsk
    case s of
        "never" -> return ColorNever
        "always" -> return ColorAlways
        "auto" -> return ColorAuto
        _ -> OA.readerError "Expected values of color option are 'never', 'always', or 'auto'."

-- | A superset of 'Config' adding information on how to build code. The reason
-- for this breakdown is because we will need some of the information from
-- 'Config' in order to determine the values here.
--
-- These are the components which know nothing about local configuration.
data BuildConfig = BuildConfig
    { bcConfig     :: !Config
    , bcSnapshotDef :: !SnapshotDef
      -- ^ Build plan wanted for this build
    , bcGHCVariant :: !GHCVariant
      -- ^ The variant of GHC used to select a GHC bindist.
    , bcPackages :: ![PackageLocation Subdirs]
      -- ^ Local packages
    , bcDependencies :: ![PackageLocationIndex Subdirs]
      -- ^ Extra dependencies specified in configuration.
      --
      -- These dependencies will not be installed to a shared location, and
      -- will override packages provided by the resolver.
    , bcExtraPackageDBs :: ![Path Abs Dir]
      -- ^ Extra package databases
    , bcStackYaml  :: !(Path Abs File)
      -- ^ Location of the stack.yaml file.
      --
      -- Note: if the STACK_YAML environment variable is used, this may be
      -- different from projectRootL </> "stack.yaml"
      --
      -- FIXME MSS 2016-12-08: is the above comment still true? projectRootL
      -- is defined in terms of bcStackYaml
    , bcFlags      :: !(Map PackageName (Map FlagName Bool))
      -- ^ Per-package flag overrides
    , bcImplicitGlobal :: !Bool
      -- ^ Are we loading from the implicit global stack.yaml? This is useful
      -- for providing better error messages.
    }

stackYamlL :: HasBuildConfig env => Lens' env (Path Abs File)
stackYamlL = buildConfigL.lens bcStackYaml (\x y -> x { bcStackYaml = y })

-- | Directory containing the project's stack.yaml file
projectRootL :: HasBuildConfig env => Getting r env (Path Abs Dir)
projectRootL = stackYamlL.to parent

-- | Configuration after the environment has been setup.
data EnvConfig = EnvConfig
    {envConfigBuildConfig :: !BuildConfig
    ,envConfigCabalVersion :: !Version
    -- ^ This is the version of Cabal that stack will use to compile Setup.hs files
    -- in the build process.
    --
    -- Note that this is not necessarily the same version as the one that stack
    -- depends on as a library and which is displayed when running
    -- @stack list-dependencies | grep Cabal@ in the stack project.
    ,envConfigCompilerVersion :: !(CompilerVersion 'CVActual)
    -- ^ The actual version of the compiler to be used, as opposed to
    -- 'wantedCompilerL', which provides the version specified by the
    -- build plan.
    ,envConfigCompilerBuild :: !CompilerBuild
    ,envConfigPackagesRef :: !(IORef (Maybe LocalPackages))
    -- ^ Cache for 'getLocalPackages'.
    ,envConfigLoadedSnapshot :: !LoadedSnapshot
    -- ^ The fully resolved snapshot information.
    }

data LocalPackages = LocalPackages
  { lpProject :: !(Map PackageName LocalPackageView)
  , lpDependencies :: !(Map PackageName (GenericPackageDescription, PackageLocationIndex FilePath))
  }

-- | A view of a local package needed for resolving components
data LocalPackageView = LocalPackageView
    { lpvCabalFP    :: !(Path Abs File)
    , lpvGPD        :: !GenericPackageDescription
    , lpvLoc        :: !(PackageLocation FilePath)
    }

-- | Root directory for the given 'LocalPackageView'
lpvRoot :: LocalPackageView -> Path Abs Dir
lpvRoot = parent . lpvCabalFP

-- | Package name for the given 'LocalPackageView
lpvName :: LocalPackageView -> PackageName
lpvName lpv =
  let PackageIdentifier name _version =
         fromCabalPackageIdentifier
       $ C.package
       $ C.packageDescription
       $ lpvGPD lpv
   in name

-- | All components available in the given 'LocalPackageView'
lpvComponents :: LocalPackageView -> Set NamedComponent
lpvComponents lpv = Set.fromList $ concat
    [ maybe []  (const [CLib]) (C.condLibrary gpkg)
    , go CExe   (map fst . C.condExecutables)
    , go CTest  (map fst . C.condTestSuites)
    , go CBench (map fst . C.condBenchmarks)
    ]
  where
    gpkg = lpvGPD lpv
    go :: (T.Text -> NamedComponent)
       -> (C.GenericPackageDescription -> [C.UnqualComponentName])
       -> [NamedComponent]
    go wrapper f = map (wrapper . T.pack . C.unUnqualComponentName) $ f gpkg

-- | Version for the given 'LocalPackageView
lpvVersion :: LocalPackageView -> Version
lpvVersion lpv =
  let PackageIdentifier _name version =
         fromCabalPackageIdentifier
       $ C.package
       $ C.packageDescription
       $ lpvGPD lpv
   in version

-- | Value returned by 'Stack.Config.loadConfig'.
data LoadConfig = LoadConfig
    { lcConfig          :: !Config
      -- ^ Top-level Stack configuration.
    , lcLoadBuildConfig :: !(Maybe (CompilerVersion 'CVWanted) -> IO BuildConfig)
        -- ^ Action to load the remaining 'BuildConfig'.
    , lcProjectRoot     :: !(Maybe (Path Abs Dir))
        -- ^ The project root directory, if in a project.
    }

data PackageEntry = PackageEntry
    { peExtraDepMaybe :: !(Maybe TreatLikeExtraDep)
    , peLocation :: !(PackageLocation Subdirs)
    , peSubdirs :: !Subdirs
    }
    deriving Show

-- | Should a package be treated just like an extra-dep?
--
-- 'True' means, it will only be built as a dependency
-- for others, and its test suite/benchmarks will not be run.
--
-- Useful modifying an upstream package, see:
-- https://github.com/commercialhaskell/stack/issues/219
-- https://github.com/commercialhaskell/stack/issues/386
type TreatLikeExtraDep = Bool

instance FromJSON (WithJSONWarnings PackageEntry) where
    parseJSON (String t) = do
        WithJSONWarnings loc _ <- parseJSON $ String t
        return $ noJSONWarnings
            PackageEntry
                { peExtraDepMaybe = Nothing
                , peLocation = loc
                , peSubdirs = DefaultSubdirs
                }
    parseJSON v = withObjectWarnings "PackageEntry" (\o -> PackageEntry
        <$> o ..:? "extra-dep"
        <*> jsonSubWarnings (o ..: "location")
        <*> o ..:? "subdirs" ..!= DefaultSubdirs) v

-- | A project is a collection of packages. We can have multiple stack.yaml
-- files, but only one of them may contain project information.
data Project = Project
    { projectUserMsg :: !(Maybe String)
    -- ^ A warning message to display to the user when the auto generated
    -- config may have issues.
    , projectPackages :: ![PackageLocation Subdirs]
    -- ^ Packages which are actually part of the project (as opposed
    -- to dependencies).
    --
    -- /NOTE/ Stack has always allowed these packages to be any kind
    -- of package location, but in reality only @PLFilePath@ really
    -- makes sense. We could consider replacing @[PackageLocation]@
    -- with @[FilePath]@ to properly enforce this idea, though it will
    -- slightly break backwards compatibility if someone really did
    -- want to treat such things as non-deps.
    , projectDependencies :: ![PackageLocationIndex Subdirs]
    -- ^ Dependencies defined within the stack.yaml file, to be
    -- applied on top of the snapshot.
    , projectFlags :: !(Map PackageName (Map FlagName Bool))
    -- ^ Flags to be applied on top of the snapshot flags.
    , projectResolver :: !Resolver
    -- ^ How we resolve which @SnapshotDef@ to use
    , projectCompiler :: !(Maybe (CompilerVersion 'CVWanted))
    -- ^ When specified, overrides which compiler to use
    , projectExtraPackageDBs :: ![FilePath]
    }
  deriving Show

instance ToJSON Project where
    -- Expanding the constructor fully to ensure we don't miss any fields.
    toJSON (Project userMsg packages extraDeps flags resolver compiler extraPackageDBs) = object $ concat
      [ maybe [] (\cv -> ["compiler" .= cv]) compiler
      , maybe [] (\msg -> ["user-message" .= msg]) userMsg
      , if null extraPackageDBs then [] else ["extra-package-dbs" .= extraPackageDBs]
      , if null extraDeps then [] else ["extra-deps" .= extraDeps]
      , if Map.null flags then [] else ["flags" .= flags]
      , ["packages" .= packages]
      , ["resolver" .= resolver]
      ]

-- An uninterpreted representation of configuration options.
-- Configurations may be "cascaded" using mappend (left-biased).
data ConfigMonoid =
  ConfigMonoid
    { configMonoidStackRoot          :: !(First (Path Abs Dir))
    -- ^ See: 'clStackRoot'
    , configMonoidWorkDir            :: !(First (Path Rel Dir))
    -- ^ See: 'configWorkDir'.
    , configMonoidBuildOpts          :: !BuildOptsMonoid
    -- ^ build options.
    , configMonoidDockerOpts         :: !DockerOptsMonoid
    -- ^ Docker options.
    , configMonoidNixOpts            :: !NixOptsMonoid
    -- ^ Options for the execution environment (nix-shell or container)
    , configMonoidConnectionCount    :: !(First Int)
    -- ^ See: 'configConnectionCount'
    , configMonoidHideTHLoading      :: !(First Bool)
    -- ^ See: 'configHideTHLoading'
    , configMonoidLatestSnapshotUrl  :: !(First Text)
    -- ^ Deprecated in favour of 'urlsMonoidLatestSnapshot'
    , configMonoidUrls               :: !UrlsMonoid
    -- ^ See: 'configUrls
    , configMonoidPackageIndices     :: !(First [PackageIndex])
    -- ^ See: @picIndices@
    , configMonoidSystemGHC          :: !(First Bool)
    -- ^ See: 'configSystemGHC'
    ,configMonoidInstallGHC          :: !(First Bool)
    -- ^ See: 'configInstallGHC'
    ,configMonoidSkipGHCCheck        :: !(First Bool)
    -- ^ See: 'configSkipGHCCheck'
    ,configMonoidSkipMsys            :: !(First Bool)
    -- ^ See: 'configSkipMsys'
    ,configMonoidCompilerCheck       :: !(First VersionCheck)
    -- ^ See: 'configCompilerCheck'
    ,configMonoidRequireStackVersion :: !IntersectingVersionRange
    -- ^ See: 'configRequireStackVersion'
    ,configMonoidArch                :: !(First String)
    -- ^ Used for overriding the platform
    ,configMonoidGHCVariant          :: !(First GHCVariant)
    -- ^ Used for overriding the platform
    ,configMonoidGHCBuild            :: !(First CompilerBuild)
    -- ^ Used for overriding the GHC build
    ,configMonoidJobs                :: !(First Int)
    -- ^ See: 'configJobs'
    ,configMonoidExtraIncludeDirs    :: !(Set FilePath)
    -- ^ See: 'configExtraIncludeDirs'
    ,configMonoidExtraLibDirs        :: !(Set FilePath)
    -- ^ See: 'configExtraLibDirs'
    , configMonoidOverrideGccPath    :: !(First (Path Abs File))
    -- ^ Allow users to override the path to gcc
    ,configMonoidOverrideHpack       :: !(First FilePath)
    -- ^ Use Hpack executable (overrides bundled Hpack)
    ,configMonoidConcurrentTests     :: !(First Bool)
    -- ^ See: 'configConcurrentTests'
    ,configMonoidLocalBinPath        :: !(First FilePath)
    -- ^ Used to override the binary installation dir
    ,configMonoidImageOpts           :: !ImageOptsMonoid
    -- ^ Image creation options.
    ,configMonoidTemplateParameters  :: !(Map Text Text)
    -- ^ Template parameters.
    ,configMonoidScmInit             :: !(First SCM)
    -- ^ Initialize SCM (e.g. git init) when making new projects?
    ,configMonoidGhcOptionsByName    :: !(Map PackageName [Text])
    -- ^ See 'configGhcOptionsByName'
    ,configMonoidGhcOptionsByCat     :: !(Map ApplyGhcOptions [Text])
    -- ^ See 'configGhcOptionsAll'
    ,configMonoidExtraPath           :: ![Path Abs Dir]
    -- ^ Additional paths to search for executables in
    ,configMonoidSetupInfoLocations  :: ![SetupInfoLocation]
    -- ^ Additional setup info (inline or remote) to use for installing tools
    ,configMonoidLocalProgramsBase   :: !(First (Path Abs Dir))
    -- ^ Override the default local programs dir, where e.g. GHC is installed.
    ,configMonoidPvpBounds           :: !(First PvpBounds)
    -- ^ See 'configPvpBounds'
    ,configMonoidModifyCodePage      :: !(First Bool)
    -- ^ See 'configModifyCodePage'
    ,configMonoidExplicitSetupDeps   :: !(Map (Maybe PackageName) Bool)
    -- ^ See 'configExplicitSetupDeps'
    ,configMonoidRebuildGhcOptions   :: !(First Bool)
    -- ^ See 'configMonoidRebuildGhcOptions'
    ,configMonoidApplyGhcOptions     :: !(First ApplyGhcOptions)
    -- ^ See 'configApplyGhcOptions'
    ,configMonoidAllowNewer          :: !(First Bool)
    -- ^ See 'configMonoidAllowNewer'
    ,configMonoidDefaultTemplate     :: !(First TemplateName)
    -- ^ The default template to use when none is specified.
    -- (If Nothing, the default default is used.)
    , configMonoidAllowDifferentUser :: !(First Bool)
    -- ^ Allow users other than the stack root owner to use the stack
    -- installation.
    , configMonoidDumpLogs           :: !(First DumpLogs)
    -- ^ See 'configDumpLogs'
    , configMonoidSaveHackageCreds   :: !(First Bool)
    -- ^ See 'configSaveHackageCreds'
    , configMonoidIgnoreRevisionMismatch :: !(First Bool)
    -- ^ See 'configIgnoreRevisionMismatch'
    }
  deriving (Show, Generic)

instance Monoid ConfigMonoid where
    mempty = memptydefault
    mappend = mappenddefault

parseConfigMonoid :: Path Abs Dir -> Value -> Yaml.Parser (WithJSONWarnings ConfigMonoid)
parseConfigMonoid = withObjectWarnings "ConfigMonoid" . parseConfigMonoidObject

-- | Parse a partial configuration.  Used both to parse both a standalone config
-- file and a project file, so that a sub-parser is not required, which would interfere with
-- warnings for missing fields.
parseConfigMonoidObject :: Path Abs Dir -> Object -> WarningParser ConfigMonoid
parseConfigMonoidObject rootDir obj = do
    -- Parsing 'stackRoot' from 'stackRoot'/config.yaml would be nonsensical
    let configMonoidStackRoot = First Nothing
    configMonoidWorkDir <- First <$> obj ..:? configMonoidWorkDirName
    configMonoidBuildOpts <- jsonSubWarnings (obj ..:? configMonoidBuildOptsName ..!= mempty)
    configMonoidDockerOpts <- jsonSubWarnings (obj ..:? configMonoidDockerOptsName ..!= mempty)
    configMonoidNixOpts <- jsonSubWarnings (obj ..:? configMonoidNixOptsName ..!= mempty)
    configMonoidConnectionCount <- First <$> obj ..:? configMonoidConnectionCountName
    configMonoidHideTHLoading <- First <$> obj ..:? configMonoidHideTHLoadingName
    configMonoidLatestSnapshotUrl <- First <$> obj ..:? configMonoidLatestSnapshotUrlName
    configMonoidUrls <- jsonSubWarnings (obj ..:? configMonoidUrlsName ..!= mempty)
    configMonoidPackageIndices <- First <$> jsonSubWarningsTT (obj ..:?  configMonoidPackageIndicesName)
    configMonoidSystemGHC <- First <$> obj ..:? configMonoidSystemGHCName
    configMonoidInstallGHC <- First <$> obj ..:? configMonoidInstallGHCName
    configMonoidSkipGHCCheck <- First <$> obj ..:? configMonoidSkipGHCCheckName
    configMonoidSkipMsys <- First <$> obj ..:? configMonoidSkipMsysName
    configMonoidRequireStackVersion <- IntersectingVersionRange . unVersionRangeJSON <$> (
                                       obj ..:? configMonoidRequireStackVersionName
                                           ..!= VersionRangeJSON anyVersion)
    configMonoidArch <- First <$> obj ..:? configMonoidArchName
    configMonoidGHCVariant <- First <$> obj ..:? configMonoidGHCVariantName
    configMonoidGHCBuild <- First <$> obj ..:? configMonoidGHCBuildName
    configMonoidJobs <- First <$> obj ..:? configMonoidJobsName
    configMonoidExtraIncludeDirs <- fmap (Set.map (toFilePath rootDir FilePath.</>)) $
        obj ..:?  configMonoidExtraIncludeDirsName ..!= Set.empty
    configMonoidExtraLibDirs <- fmap (Set.map (toFilePath rootDir FilePath.</>)) $
        obj ..:?  configMonoidExtraLibDirsName ..!= Set.empty
    configMonoidOverrideGccPath <- First <$> obj ..:? configMonoidOverrideGccPathName
    configMonoidOverrideHpack <- First <$> obj ..:? configMonoidOverrideHpackName
    configMonoidConcurrentTests <- First <$> obj ..:? configMonoidConcurrentTestsName
    configMonoidLocalBinPath <- First <$> obj ..:? configMonoidLocalBinPathName
    configMonoidImageOpts <- jsonSubWarnings (obj ..:?  configMonoidImageOptsName ..!= mempty)
    templates <- obj ..:? "templates"
    (configMonoidScmInit,configMonoidTemplateParameters) <-
      case templates of
        Nothing -> return (First Nothing,M.empty)
        Just tobj -> do
          scmInit <- tobj ..:? configMonoidScmInitName
          params <- tobj ..:? configMonoidTemplateParametersName
          return (First scmInit,fromMaybe M.empty params)
    configMonoidCompilerCheck <- First <$> obj ..:? configMonoidCompilerCheckName

    options <- Map.map unGhcOptions <$> obj ..:? configMonoidGhcOptionsName ..!= mempty

    optionsEverything <-
      case (Map.lookup GOKOldEverything options, Map.lookup GOKEverything options) of
        (Just _, Just _) -> fail "Cannot specify both `*` and `$everything` GHC options"
        (Nothing, Just x) -> return x
        (Just x, Nothing) -> do
          tell "The `*` ghc-options key is not recommended. Consider using $locals, or if really needed, $everything"
          return x
        (Nothing, Nothing) -> return []

    let configMonoidGhcOptionsByCat = Map.fromList
          [ (AGOEverything, optionsEverything)
          , (AGOLocals, Map.findWithDefault [] GOKLocals options)
          , (AGOTargets, Map.findWithDefault [] GOKTargets options)
          ]

        configMonoidGhcOptionsByName = Map.fromList
            [(name, opts) | (GOKPackage name, opts) <- Map.toList options]

    configMonoidExtraPath <- obj ..:? configMonoidExtraPathName ..!= []
    configMonoidSetupInfoLocations <-
        maybeToList <$> jsonSubWarningsT (obj ..:?  configMonoidSetupInfoLocationsName)
    configMonoidLocalProgramsBase <- First <$> obj ..:? configMonoidLocalProgramsBaseName
    configMonoidPvpBounds <- First <$> obj ..:? configMonoidPvpBoundsName
    configMonoidModifyCodePage <- First <$> obj ..:? configMonoidModifyCodePageName
    configMonoidExplicitSetupDeps <-
        (obj ..:? configMonoidExplicitSetupDepsName ..!= mempty)
        >>= fmap Map.fromList . mapM handleExplicitSetupDep . Map.toList
    configMonoidRebuildGhcOptions <- First <$> obj ..:? configMonoidRebuildGhcOptionsName
    configMonoidApplyGhcOptions <- First <$> obj ..:? configMonoidApplyGhcOptionsName
    configMonoidAllowNewer <- First <$> obj ..:? configMonoidAllowNewerName
    configMonoidDefaultTemplate <- First <$> obj ..:? configMonoidDefaultTemplateName
    configMonoidAllowDifferentUser <- First <$> obj ..:? configMonoidAllowDifferentUserName
    configMonoidDumpLogs <- First <$> obj ..:? configMonoidDumpLogsName
    configMonoidSaveHackageCreds <- First <$> obj ..:? configMonoidSaveHackageCredsName
    configMonoidIgnoreRevisionMismatch <- First <$> obj ..:? configMonoidIgnoreRevisionMismatchName

    return ConfigMonoid {..}
  where
    handleExplicitSetupDep :: Monad m => (Text, Bool) -> m (Maybe PackageName, Bool)
    handleExplicitSetupDep (name', b) = do
        name <-
            if name' == "*"
                then return Nothing
                else case parsePackageNameFromString $ T.unpack name' of
                        Left e -> fail $ show e
                        Right x -> return $ Just x
        return (name, b)

configMonoidWorkDirName :: Text
configMonoidWorkDirName = "work-dir"

configMonoidBuildOptsName :: Text
configMonoidBuildOptsName = "build"

configMonoidDockerOptsName :: Text
configMonoidDockerOptsName = "docker"

configMonoidNixOptsName :: Text
configMonoidNixOptsName = "nix"

configMonoidConnectionCountName :: Text
configMonoidConnectionCountName = "connection-count"

configMonoidHideTHLoadingName :: Text
configMonoidHideTHLoadingName = "hide-th-loading"

configMonoidLatestSnapshotUrlName :: Text
configMonoidLatestSnapshotUrlName = "latest-snapshot-url"

configMonoidUrlsName :: Text
configMonoidUrlsName = "urls"

configMonoidPackageIndicesName :: Text
configMonoidPackageIndicesName = "package-indices"

configMonoidSystemGHCName :: Text
configMonoidSystemGHCName = "system-ghc"

configMonoidInstallGHCName :: Text
configMonoidInstallGHCName = "install-ghc"

configMonoidSkipGHCCheckName :: Text
configMonoidSkipGHCCheckName = "skip-ghc-check"

configMonoidSkipMsysName :: Text
configMonoidSkipMsysName = "skip-msys"

configMonoidRequireStackVersionName :: Text
configMonoidRequireStackVersionName = "require-stack-version"

configMonoidArchName :: Text
configMonoidArchName = "arch"

configMonoidGHCVariantName :: Text
configMonoidGHCVariantName = "ghc-variant"

configMonoidGHCBuildName :: Text
configMonoidGHCBuildName = "ghc-build"

configMonoidJobsName :: Text
configMonoidJobsName = "jobs"

configMonoidExtraIncludeDirsName :: Text
configMonoidExtraIncludeDirsName = "extra-include-dirs"

configMonoidExtraLibDirsName :: Text
configMonoidExtraLibDirsName = "extra-lib-dirs"

configMonoidOverrideGccPathName :: Text
configMonoidOverrideGccPathName = "with-gcc"

configMonoidOverrideHpackName :: Text
configMonoidOverrideHpackName = "with-hpack"

configMonoidConcurrentTestsName :: Text
configMonoidConcurrentTestsName = "concurrent-tests"

configMonoidLocalBinPathName :: Text
configMonoidLocalBinPathName = "local-bin-path"

configMonoidImageOptsName :: Text
configMonoidImageOptsName = "image"

configMonoidScmInitName :: Text
configMonoidScmInitName = "scm-init"

configMonoidTemplateParametersName :: Text
configMonoidTemplateParametersName = "params"

configMonoidCompilerCheckName :: Text
configMonoidCompilerCheckName = "compiler-check"

configMonoidGhcOptionsName :: Text
configMonoidGhcOptionsName = "ghc-options"

configMonoidExtraPathName :: Text
configMonoidExtraPathName = "extra-path"

configMonoidSetupInfoLocationsName :: Text
configMonoidSetupInfoLocationsName = "setup-info"

configMonoidLocalProgramsBaseName :: Text
configMonoidLocalProgramsBaseName = "local-programs-path"

configMonoidPvpBoundsName :: Text
configMonoidPvpBoundsName = "pvp-bounds"

configMonoidModifyCodePageName :: Text
configMonoidModifyCodePageName = "modify-code-page"

configMonoidExplicitSetupDepsName :: Text
configMonoidExplicitSetupDepsName = "explicit-setup-deps"

configMonoidRebuildGhcOptionsName :: Text
configMonoidRebuildGhcOptionsName = "rebuild-ghc-options"

configMonoidApplyGhcOptionsName :: Text
configMonoidApplyGhcOptionsName = "apply-ghc-options"

configMonoidAllowNewerName :: Text
configMonoidAllowNewerName = "allow-newer"

configMonoidDefaultTemplateName :: Text
configMonoidDefaultTemplateName = "default-template"

configMonoidAllowDifferentUserName :: Text
configMonoidAllowDifferentUserName = "allow-different-user"

configMonoidDumpLogsName :: Text
configMonoidDumpLogsName = "dump-logs"

configMonoidSaveHackageCredsName :: Text
configMonoidSaveHackageCredsName = "save-hackage-creds"

configMonoidIgnoreRevisionMismatchName :: Text
configMonoidIgnoreRevisionMismatchName = "ignore-revision-mismatch"

data ConfigException
  = ParseConfigFileException (Path Abs File) ParseException
  | ParseCustomSnapshotException Text ParseException
  | NoProjectConfigFound (Path Abs Dir) (Maybe Text)
  | UnexpectedArchiveContents [Path Abs Dir] [Path Abs File]
  | UnableToExtractArchive Text (Path Abs File)
  | BadStackVersionException VersionRange
  | NoMatchingSnapshot WhichSolverCmd (NonEmpty SnapName)
  | ResolverMismatch WhichSolverCmd !Text String -- Text == resolver name, sdName
  | ResolverPartial WhichSolverCmd !Text String -- Text == resolver name, sdName
  | NoSuchDirectory FilePath
  | ParseGHCVariantException String
  | BadStackRoot (Path Abs Dir)
  | Won'tCreateStackRootInDirectoryOwnedByDifferentUser (Path Abs Dir) (Path Abs Dir) -- ^ @$STACK_ROOT@, parent dir
  | UserDoesn'tOwnDirectory (Path Abs Dir)
  | FailedToCloneRepo String
  | ManualGHCVariantSettingsAreIncompatibleWithSystemGHC
  | NixRequiresSystemGhc
  | NoResolverWhenUsingNoLocalConfig
  | InvalidResolverForNoLocalConfig String
  | DuplicateLocalPackageNames ![(PackageName, [PackageLocationIndex FilePath])]
  deriving Typeable
instance Show ConfigException where
    show (ParseConfigFileException configFile exception) = concat
        [ "Could not parse '"
        , toFilePath configFile
        , "':\n"
        , Yaml.prettyPrintParseException exception
        , "\nSee http://docs.haskellstack.org/en/stable/yaml_configuration/"
        ]
    show (ParseCustomSnapshotException url exception) = concat
        [ "Could not parse '"
        , T.unpack url
        , "':\n"
        , Yaml.prettyPrintParseException exception
        -- FIXME: Link to docs about custom snapshots
        -- , "\nSee http://docs.haskellstack.org/en/stable/yaml_configuration/"
        ]
    show (NoProjectConfigFound dir mcmd) = concat
        [ "Unable to find a stack.yaml file in the current directory ("
        , toFilePath dir
        , ") or its ancestors"
        , case mcmd of
            Nothing -> ""
            Just cmd -> "\nRecommended action: stack " ++ T.unpack cmd
        ]
    show (UnexpectedArchiveContents dirs files) = concat
        [ "When unpacking an archive specified in your stack.yaml file, "
        , "did not find expected contents. Expected: a single directory. Found: "
        , show ( map (toFilePath . dirname) dirs
               , map (toFilePath . filename) files
               )
        ]
    show (UnableToExtractArchive url file) = concat
        [ "Archive extraction failed. Tarballs and zip archives are supported, couldn't handle the following URL, "
        , T.unpack url, " downloaded to the file ", toFilePath $ filename file
        ]
    show (BadStackVersionException requiredRange) = concat
        [ "The version of stack you are using ("
        , show (fromCabalVersion (mkVersion' Meta.version))
        , ") is outside the required\n"
        ,"version range specified in stack.yaml ("
        , T.unpack (versionRangeText requiredRange)
        , ")." ]
    show (NoMatchingSnapshot whichCmd names) = concat
        [ "None of the following snapshots provides a compiler matching "
        , "your package(s):\n"
        , unlines $ map (\name -> "    - " <> T.unpack (renderSnapName name))
                        (NonEmpty.toList names)
        , showOptions whichCmd Don'tSuggestSolver
        ]
    show (ResolverMismatch whichCmd resolver errDesc) = concat
        [ "Resolver '"
        , T.unpack resolver
        , "' does not have a matching compiler to build some or all of your "
        , "package(s).\n"
        , errDesc
        , showOptions whichCmd Don'tSuggestSolver
        ]
    show (ResolverPartial whichCmd resolver errDesc) = concat
        [ "Resolver '"
        , T.unpack resolver
        , "' does not have all the packages to match your requirements.\n"
        , unlines $ fmap ("    " <>) (lines errDesc)
        , showOptions whichCmd
            (case whichCmd of
                IsSolverCmd -> Don'tSuggestSolver
                _ -> SuggestSolver)
        ]
    show (NoSuchDirectory dir) =
        "No directory could be located matching the supplied path: " ++ dir
    show (ParseGHCVariantException v) =
        "Invalid ghc-variant value: " ++ v
    show (BadStackRoot stackRoot) = concat
        [ "Invalid stack root: '"
        , toFilePath stackRoot
        , "'. Please provide a valid absolute path."
        ]
    show (Won'tCreateStackRootInDirectoryOwnedByDifferentUser envStackRoot parentDir) = concat
        [ "Preventing creation of stack root '"
        , toFilePath envStackRoot
        , "'. Parent directory '"
        , toFilePath parentDir
        , "' is owned by someone else."
        ]
    show (UserDoesn'tOwnDirectory dir) = concat
        [ "You are not the owner of '"
        , toFilePath dir
        , "'. Aborting to protect file permissions."
        , "\nRetry with '--"
        , T.unpack configMonoidAllowDifferentUserName
        , "' to disable this precaution."
        ]
    show (FailedToCloneRepo commandName) = concat
        [ "Failed to use "
        , commandName
        , " to clone the repo.  Please ensure that "
        , commandName
        , " is installed and available to stack on your PATH environment variable."
        ]
    show ManualGHCVariantSettingsAreIncompatibleWithSystemGHC = T.unpack $ T.concat
        [ "stack can only control the "
        , configMonoidGHCVariantName
        , " of its own GHC installations. Please use '--no-"
        , configMonoidSystemGHCName
        , "'."
        ]
    show NixRequiresSystemGhc = T.unpack $ T.concat
        [ "stack's Nix integration is incompatible with '--no-system-ghc'. "
        , "Please use '--"
        , configMonoidSystemGHCName
        , "' or disable the Nix integration."
        ]
    show NoResolverWhenUsingNoLocalConfig = "When using the script command, you must provide a resolver argument"
    show (InvalidResolverForNoLocalConfig ar) = "The script command requires a specific resolver, you provided " ++ ar
    show (DuplicateLocalPackageNames pairs) = concat
        $ "The same package name is used in multiple local packages\n"
        : map go pairs
      where
        go (name, dirs) = unlines
            $ ""
            : (packageNameString name ++ " used in:")
            : map goLoc dirs
        goLoc loc = "- " ++ show loc
instance Exception ConfigException

showOptions :: WhichSolverCmd -> SuggestSolver -> String
showOptions whichCmd suggestSolver = unlines $ "\nThis may be resolved by:" : options
  where
    options =
        (case suggestSolver of
            SuggestSolver -> [useSolver]
            Don'tSuggestSolver -> []) ++
        (case whichCmd of
            IsSolverCmd -> [useResolver]
            IsInitCmd -> both
            IsNewCmd -> both)
    both = [omitPackages, useResolver]
    useSolver    = "    - Using '--solver' to ask cabal-install to generate extra-deps, atop the chosen snapshot."
    omitPackages = "    - Using '--omit-packages to exclude mismatching package(s)."
    useResolver  = "    - Using '--resolver' to specify a matching snapshot/resolver"

data WhichSolverCmd = IsInitCmd | IsSolverCmd | IsNewCmd

data SuggestSolver = SuggestSolver | Don'tSuggestSolver

-- | Get the URL to request the information on the latest snapshots
askLatestSnapshotUrl :: (MonadReader env m, HasConfig env) => m Text
askLatestSnapshotUrl = view $ configL.to configUrls.to urlsLatestSnapshot

-- | @".stack-work"@
workDirL :: HasConfig env => Lens' env (Path Rel Dir)
workDirL = configL.lens configWorkDir (\x y -> x { configWorkDir = y })

-- | Per-project work dir
getProjectWorkDir :: (HasBuildConfig env, MonadReader env m) => m (Path Abs Dir)
getProjectWorkDir = do
    root    <- view projectRootL
    workDir <- view workDirL
    return (root </> workDir)

-- | File containing the installed cache, see "Stack.PackageDump"
configInstalledCache :: (HasBuildConfig env, MonadReader env m) => m (Path Abs File)
configInstalledCache = liftM (</> $(mkRelFile "installed-cache.bin")) getProjectWorkDir

-- | Relative directory for the platform identifier
platformOnlyRelDir
    :: (MonadReader env m, HasPlatform env, MonadThrow m)
    => m (Path Rel Dir)
platformOnlyRelDir = do
    platform <- view platformL
    platformVariant <- view platformVariantL
    parseRelDir (Distribution.Text.display platform ++ platformVariantSuffix platformVariant)

-- | Directory containing snapshots
snapshotsDir :: (MonadReader env m, HasEnvConfig env, MonadThrow m) => m (Path Abs Dir)
snapshotsDir = do
    root <- view stackRootL
    platform <- platformGhcRelDir
    return $ root </> $(mkRelDir "snapshots") </> platform

-- | Installation root for dependencies
installationRootDeps :: (MonadThrow m, MonadReader env m, HasEnvConfig env) => m (Path Abs Dir)
installationRootDeps = do
    root <- view stackRootL
    -- TODO: also useShaPathOnWindows here, once #1173 is resolved.
    psc <- platformSnapAndCompilerRel
    return $ root </> $(mkRelDir "snapshots") </> psc

-- | Installation root for locals
installationRootLocal :: (MonadThrow m, MonadReader env m, HasEnvConfig env) => m (Path Abs Dir)
installationRootLocal = do
    workDir <- getProjectWorkDir
    psc <- useShaPathOnWindows =<< platformSnapAndCompilerRel
    return $ workDir </> $(mkRelDir "install") </> psc

-- | Installation root for compiler tools
bindirCompilerTools :: (MonadThrow m, MonadReader env m, HasEnvConfig env) => m (Path Abs Dir)
bindirCompilerTools = do
    config <- view configL
    platform <- platformGhcRelDir
    compilerVersion <- envConfigCompilerVersion <$> view envConfigL
    compiler <- parseRelDir $ compilerVersionString compilerVersion
    return $
        view stackRootL config </>
        $(mkRelDir "compiler-tools") </>
        platform </>
        compiler </>
        bindirSuffix

-- | Hoogle directory.
hoogleRoot :: (MonadThrow m, MonadReader env m, HasEnvConfig env) => m (Path Abs Dir)
hoogleRoot = do
    workDir <- getProjectWorkDir
    psc <- useShaPathOnWindows =<< platformSnapAndCompilerRel
    return $ workDir </> $(mkRelDir "hoogle") </> psc

-- | Get the hoogle database path.
hoogleDatabasePath :: (MonadThrow m, MonadReader env m, HasEnvConfig env) => m (Path Abs File)
hoogleDatabasePath = do
    dir <- hoogleRoot
    return (dir </> $(mkRelFile "database.hoo"))

-- | Path for platform followed by snapshot name followed by compiler
-- name.
platformSnapAndCompilerRel
    :: (MonadReader env m, HasEnvConfig env, MonadThrow m)
    => m (Path Rel Dir)
platformSnapAndCompilerRel = do
    sd <- view snapshotDefL
    platform <- platformGhcRelDir
    name <- parseRelDir $ sdRawPathName sd
    ghc <- compilerVersionDir
    useShaPathOnWindows (platform </> name </> ghc)

-- | Relative directory for the platform and GHC identifier
platformGhcRelDir
    :: (MonadReader env m, HasEnvConfig env, MonadThrow m)
    => m (Path Rel Dir)
platformGhcRelDir = do
    ec <- view envConfigL
    verOnly <- platformGhcVerOnlyRelDirStr
    parseRelDir (mconcat [ verOnly
                         , compilerBuildSuffix (envConfigCompilerBuild ec)])

-- | Relative directory for the platform and GHC identifier without GHC bindist build
platformGhcVerOnlyRelDir
    :: (MonadReader env m, HasPlatform env, HasGHCVariant env, MonadThrow m)
    => m (Path Rel Dir)
platformGhcVerOnlyRelDir =
    parseRelDir =<< platformGhcVerOnlyRelDirStr

-- | Relative directory for the platform and GHC identifier without GHC bindist build
-- (before parsing into a Path)
platformGhcVerOnlyRelDirStr
    :: (MonadReader env m, HasPlatform env, HasGHCVariant env)
    => m FilePath
platformGhcVerOnlyRelDirStr = do
    platform <- view platformL
    platformVariant <- view platformVariantL
    ghcVariant <- view ghcVariantL
    return $ mconcat [ Distribution.Text.display platform
                     , platformVariantSuffix platformVariant
                     , ghcVariantSuffix ghcVariant ]

-- | This is an attempt to shorten stack paths on Windows to decrease our
-- chances of hitting 260 symbol path limit. The idea is to calculate
-- SHA1 hash of the path used on other architectures, encode with base
-- 16 and take first 8 symbols of it.
useShaPathOnWindows :: MonadThrow m => Path Rel Dir -> m (Path Rel Dir)
useShaPathOnWindows =
#ifdef mingw32_HOST_OS
    shaPath
#else
    return
#endif

shaPath :: (IsPath Rel t, MonadThrow m) => Path Rel t -> m (Path Rel t)
shaPath
    = parsePath . S8.unpack . S8.take 8
    . Mem.convertToBase Mem.Base16 . hashWith SHA1
    . encodeUtf8 . T.pack . toFilePath

-- TODO: Move something like this into the path package. Consider
-- subsuming path-io's 'AnyPath'?
class IsPath b t where
  parsePath :: MonadThrow m => FilePath -> m (Path b t)

instance IsPath Abs Dir where parsePath = parseAbsDir
instance IsPath Rel Dir where parsePath = parseRelDir
instance IsPath Abs File where parsePath = parseAbsFile
instance IsPath Rel File where parsePath = parseRelFile

compilerVersionDir :: (MonadThrow m, MonadReader env m, HasEnvConfig env) => m (Path Rel Dir)
compilerVersionDir = do
    compilerVersion <- view actualCompilerVersionL
    parseRelDir $ case compilerVersion of
        GhcVersion version -> versionString version
        GhcjsVersion {} -> compilerVersionString compilerVersion

-- | Package database for installing dependencies into
packageDatabaseDeps :: (MonadThrow m, MonadReader env m, HasEnvConfig env) => m (Path Abs Dir)
packageDatabaseDeps = do
    root <- installationRootDeps
    return $ root </> $(mkRelDir "pkgdb")

-- | Package database for installing local packages into
packageDatabaseLocal :: (MonadThrow m, MonadReader env m, HasEnvConfig env) => m (Path Abs Dir)
packageDatabaseLocal = do
    root <- installationRootLocal
    return $ root </> $(mkRelDir "pkgdb")

-- | Extra package databases
packageDatabaseExtra :: (MonadReader env m, HasEnvConfig env) => m [Path Abs Dir]
packageDatabaseExtra = view $ buildConfigL.to bcExtraPackageDBs

-- | Directory for holding flag cache information
flagCacheLocal :: (MonadThrow m, MonadReader env m, HasEnvConfig env) => m (Path Abs Dir)
flagCacheLocal = do
    root <- installationRootLocal
    return $ root </> $(mkRelDir "flag-cache")

-- | Where to store 'LoadedSnapshot' caches
configLoadedSnapshotCache
  :: (MonadThrow m, MonadReader env m, HasConfig env, HasGHCVariant env)
  => SnapshotDef
  -> GlobalInfoSource
  -> m (Path Abs File)
configLoadedSnapshotCache sd gis = do
    root <- view stackRootL
    platform <- platformGhcVerOnlyRelDir
    file <- parseRelFile $ sdRawPathName sd ++ ".cache"
    gis' <- parseRelDir $
          case gis of
            GISSnapshotHints -> "__snapshot_hints__"
            GISCompiler cv -> compilerVersionString cv
    -- Yes, cached plans differ based on platform
    return (root </> $(mkRelDir "loaded-snapshot-cache") </> platform </> gis' </> file)

-- | Where do we get information on global packages for loading up a
-- 'LoadedSnapshot'?
data GlobalInfoSource
  = GISSnapshotHints
  -- ^ Accept the hints in the snapshot definition
  | GISCompiler (CompilerVersion 'CVActual)
  -- ^ Look up the actual information in the installed compiler

-- | Suffix applied to an installation root to get the bin dir
bindirSuffix :: Path Rel Dir
bindirSuffix = $(mkRelDir "bin")

-- | Suffix applied to an installation root to get the doc dir
docDirSuffix :: Path Rel Dir
docDirSuffix = $(mkRelDir "doc")

-- | Where HPC reports and tix files get stored.
hpcReportDir :: (MonadThrow m, MonadReader env m, HasEnvConfig env)
             => m (Path Abs Dir)
hpcReportDir = do
   root <- installationRootLocal
   return $ root </> $(mkRelDir "hpc")

-- | Get the extra bin directories (for the PATH). Puts more local first
--
-- Bool indicates whether or not to include the locals
extraBinDirs :: (MonadThrow m, MonadReader env m, HasEnvConfig env)
             => m (Bool -> [Path Abs Dir])
extraBinDirs = do
    deps <- installationRootDeps
    local' <- installationRootLocal
    tools <- bindirCompilerTools
    return $ \locals -> if locals
        then [local' </> bindirSuffix, deps </> bindirSuffix, tools]
        else [deps </> bindirSuffix, tools]

minimalEnvSettings :: EnvSettings
minimalEnvSettings =
    EnvSettings
    { esIncludeLocals = False
    , esIncludeGhcPackagePath = False
    , esStackExe = False
    , esLocaleUtf8 = False
    , esKeepGhcRts = False
    }

-- | Default @EnvSettings@ which includes locals and GHC_PACKAGE_PATH.
--
-- Note that this also passes through the GHCRTS environment variable.
-- See https://github.com/commercialhaskell/stack/issues/3444
defaultEnvSettings :: EnvSettings
defaultEnvSettings = EnvSettings
    { esIncludeLocals = True
    , esIncludeGhcPackagePath = True
    , esStackExe = True
    , esLocaleUtf8 = False
    , esKeepGhcRts = True
    }

-- | Environment settings which do not embellish the environment
--
-- Note that this also passes through the GHCRTS environment variable.
-- See https://github.com/commercialhaskell/stack/issues/3444
plainEnvSettings :: EnvSettings
plainEnvSettings = EnvSettings
    { esIncludeLocals = False
    , esIncludeGhcPackagePath = False
    , esStackExe = False
    , esLocaleUtf8 = False
    , esKeepGhcRts = True
    }

-- | Get the path for the given compiler ignoring any local binaries.
--
-- https://github.com/commercialhaskell/stack/issues/1052
getCompilerPath
    :: (MonadIO m, MonadThrow m, MonadReader env m, HasConfig env)
    => WhichCompiler
    -> m (Path Abs File)
getCompilerPath wc = do
    config' <- view configL
    eoWithoutLocals <- liftIO $
        configEnvOverrideSettings config' minimalEnvSettings { esLocaleUtf8 = True }
    join (findExecutable eoWithoutLocals (compilerExeName wc))

data ProjectAndConfigMonoid
  = ProjectAndConfigMonoid !Project !ConfigMonoid

parseProjectAndConfigMonoid :: Path Abs Dir -> Value -> Yaml.Parser (WithJSONWarnings ProjectAndConfigMonoid)
parseProjectAndConfigMonoid rootDir =
    withObjectWarnings "ProjectAndConfigMonoid" $ \o -> do
        dirs <- jsonSubWarningsTT (o ..:? "packages") ..!= [packageEntryCurrDir]
        extraDeps <- jsonSubWarningsTT (o ..:? "extra-deps") ..!= []
        flags <- o ..:? "flags" ..!= mempty

        -- Convert the packages/extra-deps/flags approach we use in
        -- the stack.yaml into the internal representation.
        let (packages, deps) = convert dirs extraDeps

        resolver <- (o ..: "resolver")
                >>= either (fail . show) return
                  . parseCustomLocation (Just rootDir)
        compiler <- o ..:? "compiler"
        msg <- o ..:? "user-message"
        config <- parseConfigMonoidObject rootDir o
        extraPackageDBs <- o ..:? "extra-package-dbs" ..!= []
        let project = Project
                { projectUserMsg = msg
                , projectResolver = resolver
                , projectCompiler = compiler
                , projectExtraPackageDBs = extraPackageDBs
                , projectPackages = packages
                , projectDependencies = deps
                , projectFlags = flags
                }
        return $ ProjectAndConfigMonoid project config
      where
        convert :: [PackageEntry]
                -> [PackageLocationIndex Subdirs] -- extra-deps
                -> ( [PackageLocation Subdirs] -- project
                   , [PackageLocationIndex Subdirs] -- dependencies
                   )
        convert entries extraDeps =
            partitionEithers $ concatMap goEntry entries ++ map Right extraDeps
          where
            goEntry :: PackageEntry -> [Either (PackageLocation Subdirs) (PackageLocationIndex Subdirs)]
            goEntry (PackageEntry Nothing pl@(PLFilePath _) subdirs) = goEntry' False pl subdirs
            goEntry (PackageEntry Nothing pl _) = fail $ concat
              [ "Refusing to implicitly treat package location as an extra-dep:\n"
              , show pl
              , "\nRecommendation: either move to 'extra-deps' or set 'extra-dep: true'."
              ]
            goEntry (PackageEntry (Just extraDep) pl subdirs) = goEntry' extraDep pl subdirs

            goEntry' :: Bool -- ^ extra dep?
                     -> PackageLocation Subdirs
                     -> Subdirs
                     -> [Either (PackageLocation Subdirs) (PackageLocationIndex Subdirs)]
            goEntry' extraDep pl subdirs =
              map (if extraDep then Right . PLOther else Left) (addSubdirs pl subdirs)

            combineSubdirs :: [FilePath] -> Subdirs -> Subdirs
            combineSubdirs paths DefaultSubdirs = ExplicitSubdirs paths
            -- this could be considered an error condition, but we'll
            -- just try and make it work
            combineSubdirs paths (ExplicitSubdirs paths') = ExplicitSubdirs (paths ++ paths')

            -- We do the toList/fromList bit as an efficient nub, and
            -- to avoid having duplicate subdir names (especially for
            -- the "." case, where parsing gets wonky).
            addSubdirs :: PackageLocation Subdirs
                       -> Subdirs
                       -> [PackageLocation Subdirs]
            addSubdirs pl DefaultSubdirs = [pl]
            addSubdirs (PLRepo repo) (ExplicitSubdirs subdirs) =
              [PLRepo repo { repoSubdirs = combineSubdirs subdirs $ repoSubdirs repo }]
            addSubdirs (PLArchive arch) (ExplicitSubdirs subdirs) =
              [PLArchive arch { archiveSubdirs = combineSubdirs subdirs $ archiveSubdirs arch }]
            addSubdirs (PLFilePath fp) (ExplicitSubdirs subdirs) =
              map (\subdir -> PLFilePath $ fp FilePath.</> subdir) subdirs

-- | A PackageEntry for the current directory, used as a default
packageEntryCurrDir :: PackageEntry
packageEntryCurrDir = PackageEntry
    { peExtraDepMaybe = Nothing
    , peLocation = PLFilePath "."
    , peSubdirs = DefaultSubdirs
    }

-- | A software control system.
data SCM = Git
  deriving (Show)

instance FromJSON SCM where
    parseJSON v = do
        s <- parseJSON v
        case s of
            "git" -> return Git
            _ -> fail ("Unknown or unsupported SCM: " <> s)

instance ToJSON SCM where
    toJSON Git = toJSON ("git" :: Text)

-- | A variant of the platform, used to differentiate Docker builds from host
data PlatformVariant = PlatformVariantNone
                     | PlatformVariant String

-- | Render a platform variant to a String suffix.
platformVariantSuffix :: PlatformVariant -> String
platformVariantSuffix PlatformVariantNone = ""
platformVariantSuffix (PlatformVariant v) = "-" ++ v

-- | Specialized bariant of GHC (e.g. libgmp4 or integer-simple)
data GHCVariant
    = GHCStandard -- ^ Standard bindist
    | GHCIntegerSimple -- ^ Bindist that uses integer-simple
    | GHCCustom String -- ^ Other bindists
    deriving (Show)

instance FromJSON GHCVariant where
    -- Strange structuring is to give consistent error messages
    parseJSON =
        withText
            "GHCVariant"
            (either (fail . show) return . parseGHCVariant . T.unpack)

-- | Render a GHC variant to a String.
ghcVariantName :: GHCVariant -> String
ghcVariantName GHCStandard = "standard"
ghcVariantName GHCIntegerSimple = "integersimple"
ghcVariantName (GHCCustom name) = "custom-" ++ name

-- | Render a GHC variant to a String suffix.
ghcVariantSuffix :: GHCVariant -> String
ghcVariantSuffix GHCStandard = ""
ghcVariantSuffix v = "-" ++ ghcVariantName v

-- | Parse GHC variant from a String.
parseGHCVariant :: (MonadThrow m) => String -> m GHCVariant
parseGHCVariant s =
    case stripPrefix "custom-" s of
        Just name -> return (GHCCustom name)
        Nothing
          | s == "" -> return GHCStandard
          | s == "standard" -> return GHCStandard
          | s == "integersimple" -> return GHCIntegerSimple
          | otherwise -> return (GHCCustom s)

-- | Build of the compiler distribution (e.g. standard, gmp4, tinfo6)
-- | Information for a file to download.
data DownloadInfo = DownloadInfo
    { downloadInfoUrl :: Text
      -- ^ URL or absolute file path
    , downloadInfoContentLength :: Maybe Int
    , downloadInfoSha1 :: Maybe ByteString
    , downloadInfoSha256 :: Maybe ByteString
    } deriving (Show)

instance FromJSON (WithJSONWarnings DownloadInfo) where
    parseJSON = withObjectWarnings "DownloadInfo" parseDownloadInfoFromObject

-- | Parse JSON in existing object for 'DownloadInfo'
parseDownloadInfoFromObject :: Object -> WarningParser DownloadInfo
parseDownloadInfoFromObject o = do
    url <- o ..: "url"
    contentLength <- o ..:? "content-length"
    sha1TextMay <- o ..:? "sha1"
    sha256TextMay <- o ..:? "sha256"
    return
        DownloadInfo
        { downloadInfoUrl = url
        , downloadInfoContentLength = contentLength
        , downloadInfoSha1 = fmap encodeUtf8 sha1TextMay
        , downloadInfoSha256 = fmap encodeUtf8 sha256TextMay
        }

data VersionedDownloadInfo = VersionedDownloadInfo
    { vdiVersion :: Version
    , vdiDownloadInfo :: DownloadInfo
    }
    deriving Show

instance FromJSON (WithJSONWarnings VersionedDownloadInfo) where
    parseJSON = withObjectWarnings "VersionedDownloadInfo" $ \o -> do
        version <- o ..: "version"
        downloadInfo <- parseDownloadInfoFromObject o
        return VersionedDownloadInfo
            { vdiVersion = version
            , vdiDownloadInfo = downloadInfo
            }

data GHCDownloadInfo = GHCDownloadInfo
    { gdiConfigureOpts :: [Text]
    , gdiConfigureEnv :: Map Text Text
    , gdiDownloadInfo :: DownloadInfo
    }
    deriving Show

instance FromJSON (WithJSONWarnings GHCDownloadInfo) where
    parseJSON = withObjectWarnings "GHCDownloadInfo" $ \o -> do
        configureOpts <- o ..:? "configure-opts" ..!= mempty
        configureEnv <- o ..:? "configure-env" ..!= mempty
        downloadInfo <- parseDownloadInfoFromObject o
        return GHCDownloadInfo
            { gdiConfigureOpts = configureOpts
            , gdiConfigureEnv = configureEnv
            , gdiDownloadInfo = downloadInfo
            }

data SetupInfo = SetupInfo
    { siSevenzExe :: Maybe DownloadInfo
    , siSevenzDll :: Maybe DownloadInfo
    , siMsys2 :: Map Text VersionedDownloadInfo
    , siGHCs :: Map Text (Map Version GHCDownloadInfo)
    , siGHCJSs :: Map Text (Map (CompilerVersion 'CVActual) DownloadInfo)
    , siStack :: Map Text (Map Version DownloadInfo)
    }
    deriving Show

instance FromJSON (WithJSONWarnings SetupInfo) where
    parseJSON = withObjectWarnings "SetupInfo" $ \o -> do
        siSevenzExe <- jsonSubWarningsT (o ..:? "sevenzexe-info")
        siSevenzDll <- jsonSubWarningsT (o ..:? "sevenzdll-info")
        siMsys2 <- jsonSubWarningsT (o ..:? "msys2" ..!= mempty)
        siGHCs <- jsonSubWarningsTT (o ..:? "ghc" ..!= mempty)
        siGHCJSs <- jsonSubWarningsTT (o ..:? "ghcjs" ..!= mempty)
        siStack <- jsonSubWarningsTT (o ..:? "stack" ..!= mempty)
        return SetupInfo {..}

-- | For @siGHCs@ and @siGHCJSs@ fields maps are deeply merged.
-- For all fields the values from the last @SetupInfo@ win.
instance Monoid SetupInfo where
    mempty =
        SetupInfo
        { siSevenzExe = Nothing
        , siSevenzDll = Nothing
        , siMsys2 = Map.empty
        , siGHCs = Map.empty
        , siGHCJSs = Map.empty
        , siStack = Map.empty
        }
    mappend l r =
        SetupInfo
        { siSevenzExe = siSevenzExe r <|> siSevenzExe l
        , siSevenzDll = siSevenzDll r <|> siSevenzDll l
        , siMsys2 = siMsys2 r <> siMsys2 l
        , siGHCs = Map.unionWith (<>) (siGHCs r) (siGHCs l)
        , siGHCJSs = Map.unionWith (<>) (siGHCJSs r) (siGHCJSs l)
        , siStack = Map.unionWith (<>) (siStack l) (siStack r) }

-- | Remote or inline 'SetupInfo'
data SetupInfoLocation
    = SetupInfoFileOrURL String
    | SetupInfoInline SetupInfo
    deriving (Show)

instance FromJSON (WithJSONWarnings SetupInfoLocation) where
    parseJSON v =
        (noJSONWarnings <$>
         withText "SetupInfoFileOrURL" (pure . SetupInfoFileOrURL . T.unpack) v) <|>
        inline
      where
        inline = do
            WithJSONWarnings si w <- parseJSON v
            return $ WithJSONWarnings (SetupInfoInline si) w

-- | How PVP bounds should be added to .cabal files
data PvpBoundsType
  = PvpBoundsNone
  | PvpBoundsUpper
  | PvpBoundsLower
  | PvpBoundsBoth
  deriving (Show, Read, Eq, Typeable, Ord, Enum, Bounded)

data PvpBounds = PvpBounds
  { pbType :: !PvpBoundsType
  , pbAsRevision :: !Bool
  }
  deriving (Show, Read, Eq, Typeable, Ord)

pvpBoundsText :: PvpBoundsType -> Text
pvpBoundsText PvpBoundsNone = "none"
pvpBoundsText PvpBoundsUpper = "upper"
pvpBoundsText PvpBoundsLower = "lower"
pvpBoundsText PvpBoundsBoth = "both"

parsePvpBounds :: Text -> Either String PvpBounds
parsePvpBounds t = maybe err Right $ do
    (t', asRevision) <-
      case T.break (== '-') t of
        (x, "") -> Just (x, False)
        (x, "-revision") -> Just (x, True)
        _ -> Nothing
    x <- Map.lookup t' m
    Just PvpBounds
      { pbType = x
      , pbAsRevision = asRevision
      }
  where
    m = Map.fromList $ map (pvpBoundsText &&& id) [minBound..maxBound]
    err = Left $ "Invalid PVP bounds: " ++ T.unpack t

instance ToJSON PvpBounds where
  toJSON (PvpBounds typ asRevision) =
    toJSON (pvpBoundsText typ <> (if asRevision then "-revision" else ""))
instance FromJSON PvpBounds where
  parseJSON = withText "PvpBounds" (either fail return . parsePvpBounds)

-- | Provide an explicit list of package dependencies when running a custom Setup.hs
explicitSetupDeps :: (MonadReader env m, HasConfig env) => PackageName -> m Bool
explicitSetupDeps name = do
    m <- view $ configL.to configExplicitSetupDeps
    return $
        -- Yes there are far cleverer ways to write this. I honestly consider
        -- the explicit pattern matching much easier to parse at a glance.
        case Map.lookup (Just name) m of
            Just b -> b
            Nothing ->
                case Map.lookup Nothing m of
                    Just b -> b
                    Nothing -> False -- default value

-- | Data passed into Docker container for the Docker entrypoint's use
newtype DockerEntrypoint = DockerEntrypoint
    { deUser :: Maybe DockerUser
      -- ^ UID/GID/etc of host user, if we wish to perform UID/GID switch in container
    } deriving (Read,Show)

-- | Docker host user info
data DockerUser = DockerUser
    { duUid :: UserID -- ^ uid
    , duGid :: GroupID -- ^ gid
    , duGroups :: [GroupID] -- ^ Supplemantal groups
    , duUmask :: FileMode -- ^ File creation mask }
    } deriving (Read,Show)

data GhcOptionKey
  = GOKOldEverything
  | GOKEverything
  | GOKLocals
  | GOKTargets
  | GOKPackage !PackageName
  deriving (Eq, Ord)

instance FromJSONKey GhcOptionKey where
  fromJSONKey = FromJSONKeyTextParser $ \t ->
    case t of
      "*" -> return GOKOldEverything
      "$everything" -> return GOKEverything
      "$locals" -> return GOKLocals
      "$targets" -> return GOKTargets
      _ ->
        case parsePackageName t of
          Left e -> fail $ show e
          Right x -> return $ GOKPackage x
  fromJSONKeyList = FromJSONKeyTextParser $ \_ -> fail "GhcOptionKey.fromJSONKeyList"

newtype GhcOptions = GhcOptions { unGhcOptions :: [Text] }

instance FromJSON GhcOptions where
  parseJSON = withText "GhcOptions" $ \t ->
    case parseArgs Escaping t of
      Left e -> fail e
      Right opts -> return $ GhcOptions $ map T.pack opts

-----------------------------------
-- Lens classes
-----------------------------------

-- | Class for environment values which have a Platform
class HasPlatform env where
    platformL :: Lens' env Platform
    default platformL :: HasConfig env => Lens' env Platform
    platformL = configL.platformL
    {-# INLINE platformL #-}
    platformVariantL :: Lens' env PlatformVariant
    default platformVariantL :: HasConfig env => Lens' env PlatformVariant
    platformVariantL = configL.platformVariantL
    {-# INLINE platformVariantL #-}

-- | Class for environment values which have a GHCVariant
class HasGHCVariant env where
    ghcVariantL :: Lens' env GHCVariant
    default ghcVariantL :: HasBuildConfig env => Lens' env GHCVariant
    ghcVariantL = buildConfigL.ghcVariantL
    {-# INLINE ghcVariantL #-}

-- | Class for environment values that can provide a 'Config'.
class (HasPlatform env, HasEnvOverride env, HasCabalLoader env) => HasConfig env where
    configL :: Lens' env Config
    default configL :: HasBuildConfig env => Lens' env Config
    configL = buildConfigL.lens bcConfig (\x y -> x { bcConfig = y })
    {-# INLINE configL #-}

class HasConfig env => HasBuildConfig env where
    buildConfigL :: Lens' env BuildConfig
    default buildConfigL :: HasEnvConfig env => Lens' env BuildConfig
    buildConfigL = envConfigL.lens
        envConfigBuildConfig
        (\x y -> x { envConfigBuildConfig = y })

class (HasBuildConfig env, HasGHCVariant env) => HasEnvConfig env where
    envConfigL :: Lens' env EnvConfig

-----------------------------------
-- Lens instances
-----------------------------------

instance HasPlatform (Platform,PlatformVariant) where
    platformL = _1
    platformVariantL = _2
instance HasPlatform Config where
    platformL = lens configPlatform (\x y -> x { configPlatform = y })
    platformVariantL = lens configPlatformVariant (\x y -> x { configPlatformVariant = y })
instance HasPlatform LoadConfig
instance HasPlatform BuildConfig
instance HasPlatform EnvConfig

instance HasGHCVariant GHCVariant where
    ghcVariantL = id
    {-# INLINE ghcVariantL #-}
instance HasGHCVariant BuildConfig where
    ghcVariantL = lens bcGHCVariant (\x y -> x { bcGHCVariant = y })
instance HasGHCVariant EnvConfig

instance HasEnvOverride Config where
    envOverrideL = runnerL.envOverrideL
instance HasEnvOverride LoadConfig where
    envOverrideL = configL.envOverrideL
instance HasEnvOverride BuildConfig where
    envOverrideL = configL.envOverrideL
instance HasEnvOverride EnvConfig where
    envOverrideL = configL.envOverrideL

instance HasCabalLoader Config where
    cabalLoaderL = lens configCabalLoader (\x y -> x { configCabalLoader = y })
instance HasCabalLoader LoadConfig where
    cabalLoaderL = configL.cabalLoaderL
instance HasCabalLoader BuildConfig where
    cabalLoaderL = configL.cabalLoaderL
instance HasCabalLoader EnvConfig where
    cabalLoaderL = configL.cabalLoaderL

instance HasConfig Config where
    configL = id
    {-# INLINE configL #-}
instance HasConfig LoadConfig where
    configL = lens lcConfig (\x y -> x { lcConfig = y })
instance HasConfig BuildConfig where
    configL = lens bcConfig (\x y -> x { bcConfig = y })
instance HasConfig EnvConfig

instance HasBuildConfig BuildConfig where
    buildConfigL = id
    {-# INLINE buildConfigL #-}
instance HasBuildConfig EnvConfig

instance HasEnvConfig EnvConfig where
    envConfigL = id
    {-# INLINE envConfigL #-}

instance HasRunner Config where
  runnerL = lens configRunner (\x y -> x { configRunner = y })
instance HasRunner LoadConfig where
  runnerL = configL.runnerL
instance HasRunner BuildConfig where
  runnerL = configL.runnerL
instance HasRunner EnvConfig where
  runnerL = configL.runnerL

instance HasLogFunc Config where
  logFuncL = runnerL.logFuncL
instance HasLogFunc LoadConfig where
  logFuncL = runnerL.logFuncL
instance HasLogFunc BuildConfig where
  logFuncL = runnerL.logFuncL
instance HasLogFunc EnvConfig where
  logFuncL = runnerL.logFuncL

-----------------------------------
-- Helper lenses
-----------------------------------

stackRootL :: HasCabalLoader s => Lens' s (Path Abs Dir)
stackRootL = cabalLoaderL.lens clStackRoot (\x y -> x { clStackRoot = y })

-- | The compiler specified by the @MiniBuildPlan@. This may be
-- different from the actual compiler used!
wantedCompilerVersionL :: HasBuildConfig s => Getting r s (CompilerVersion 'CVWanted)
wantedCompilerVersionL = snapshotDefL.to sdWantedCompilerVersion

-- | The version of the compiler which will actually be used. May be
-- different than that specified in the 'MiniBuildPlan' and returned
-- by 'wantedCompilerVersionL'.
actualCompilerVersionL :: HasEnvConfig s => Lens' s (CompilerVersion 'CVActual)
actualCompilerVersionL = envConfigL.lens
    envConfigCompilerVersion
    (\x y -> x { envConfigCompilerVersion = y })

snapshotDefL :: HasBuildConfig s => Lens' s SnapshotDef
snapshotDefL = buildConfigL.lens
    bcSnapshotDef
    (\x y -> x { bcSnapshotDef = y })

buildOptsL :: HasConfig s => Lens' s BuildOpts
buildOptsL = configL.lens
    configBuild
    (\x y -> x { configBuild = y })

buildOptsMonoidHaddockL :: Lens' BuildOptsMonoid (Maybe Bool)
buildOptsMonoidHaddockL = lens (getFirst . buildMonoidHaddock)
                            (\buildMonoid t -> buildMonoid {buildMonoidHaddock = First t})

buildOptsMonoidTestsL :: Lens' BuildOptsMonoid (Maybe Bool)
buildOptsMonoidTestsL = lens (getFirst . buildMonoidTests)
                            (\buildMonoid t -> buildMonoid {buildMonoidTests = First t})

buildOptsMonoidBenchmarksL :: Lens' BuildOptsMonoid (Maybe Bool)
buildOptsMonoidBenchmarksL = lens (getFirst . buildMonoidBenchmarks)
                            (\buildMonoid t -> buildMonoid {buildMonoidBenchmarks = First t})

buildOptsMonoidInstallExesL :: Lens' BuildOptsMonoid (Maybe Bool)
buildOptsMonoidInstallExesL =
  lens (getFirst . buildMonoidInstallExes)
       (\buildMonoid t -> buildMonoid {buildMonoidInstallExes = First t})

buildOptsInstallExesL :: Lens' BuildOpts Bool
buildOptsInstallExesL =
  lens boptsInstallExes
       (\bopts t -> bopts {boptsInstallExes = t})

buildOptsHaddockL :: Lens' BuildOpts Bool
buildOptsHaddockL =
  lens boptsHaddock
       (\bopts t -> bopts {boptsHaddock = t})

globalOptsL :: Lens' GlobalOpts ConfigMonoid
globalOptsL = lens globalConfigMonoid (\x y -> x { globalConfigMonoid = y })

globalOptsBuildOptsMonoidL :: Lens' GlobalOpts BuildOptsMonoid
globalOptsBuildOptsMonoidL = globalOptsL.lens
    configMonoidBuildOpts
    (\x y -> x { configMonoidBuildOpts = y })

configUrlsL :: HasConfig env => Lens' env Urls
configUrlsL = configL.lens configUrls (\x y -> x { configUrls = y })

cabalVersionL :: HasEnvConfig env => Lens' env Version
cabalVersionL = envConfigL.lens
    envConfigCabalVersion
    (\x y -> x { envConfigCabalVersion = y })

loadedSnapshotL :: HasEnvConfig env => Lens' env LoadedSnapshot
loadedSnapshotL = envConfigL.lens
    envConfigLoadedSnapshot
    (\x y -> x { envConfigLoadedSnapshot = y })

whichCompilerL :: Getting r (CompilerVersion a) WhichCompiler
whichCompilerL = to whichCompiler

envOverrideSettingsL :: HasConfig env => Lens' env (EnvSettings -> IO EnvOverride)
envOverrideSettingsL = configL.lens
    configEnvOverrideSettings
    (\x y -> x { configEnvOverrideSettings = y })

shouldForceGhcColorFlag :: (HasRunner env, HasEnvConfig env)
                        => RIO env Bool
shouldForceGhcColorFlag = do
    canDoColor <- (>= $(mkVersion "8.2.1")) . getGhcVersion
              <$> view actualCompilerVersionL
    shouldDoColor <- logUseColor <$> view logOptionsL
    return $ canDoColor && shouldDoColor

appropriateGhcColorFlag :: (HasRunner env, HasEnvConfig env)
                        => RIO env (Maybe String)
appropriateGhcColorFlag = f <$> shouldForceGhcColorFlag
  where f True = Just ghcColorForceFlag
        f False = Nothing<|MERGE_RESOLUTION|>--- conflicted
+++ resolved
@@ -178,11 +178,8 @@
                   jsonSubWarningsT, jsonSubWarningsTT, WithJSONWarnings(..), noJSONWarnings,
                   FromJSONKeyFunction (FromJSONKeyTextParser))
 import           Data.Attoparsec.Args (parseArgs, EscapingMode (Escaping))
-<<<<<<< HEAD
-=======
 import qualified Data.ByteArray.Encoding as Mem (convertToBase, Base(Base16))
 import qualified Data.ByteString.Char8 as S8
->>>>>>> acb19678
 import           Data.List (stripPrefix)
 import           Data.List.NonEmpty (NonEmpty)
 import qualified Data.List.NonEmpty as NonEmpty
