{-# LANGUAGE NoImplicitPrelude   #-}
{-# LANGUAGE DataKinds           #-}
{-# LANGUAGE LambdaCase          #-}
{-# LANGUAGE OverloadedStrings   #-}
{-# LANGUAGE RecordWildCards     #-}
{-# LANGUAGE TypeFamilies        #-}

-- | The general Stack configuration that starts everything off. This should
-- be smart to fallback if there is no stack.yaml, instead relying on
-- whatever files are available.
--
-- If there is no stack.yaml, and there is a cabal.config, we
-- read in those constraints, and if there's a cabal.sandbox.config,
-- we read any constraints from there and also find the package
-- database from there, etc. And if there's nothing, we should
-- probably default to behaving like cabal, possibly with spitting out
-- a warning that "you should run `stk init` to make things better".
module Stack.Config
  ( loadConfig
  , loadConfigYaml
  , packagesParser
  , getImplicitGlobalProjectDir
  , getSnapshots
  , makeConcreteResolver
  , checkOwnership
  , getInContainer
  , getInNixShell
  , defaultConfigYaml
  , getProjectConfig
  , withBuildConfig
  , withNewLogFunc
  ) where

import           Control.Monad.Extra ( firstJustM )
import           Data.Array.IArray ( (!), (//) )
import qualified Data.ByteString as S
import           Data.ByteString.Builder ( byteString )
import           Data.Coerce ( coerce )
import qualified Data.IntMap as IntMap
import qualified Data.Map as Map
import qualified Data.Map.Merge.Strict as MS
import qualified Data.Monoid
import           Data.Monoid.Map ( MonoidMap (..) )
import qualified Data.Text as T
import qualified Data.Yaml as Yaml
import           Distribution.System
                   ( Arch (OtherArch), OS (..), Platform (..), buildPlatform )
import qualified Distribution.Text ( simpleParse )
import           Distribution.Version ( simplifyVersionRange )
import           GHC.Conc ( getNumProcessors )
import           Network.HTTP.StackClient
                   ( httpJSON, parseUrlThrow, getResponseBody )
import           Options.Applicative ( Parser, help, long, metavar, strOption )
import           Pantry.Internal.AesonExtended
                    ( Value, WithJSONWarnings (..), logJSONWarnings )
import           Path
                   ( PathException (..), (</>), parent, parseAbsDir
                   , parseAbsFile, parseRelDir, stripProperPrefix
                   )
import           Path.Extra ( toFilePathNoTrailingSep )
import           Path.Find ( findInParents )
import           Path.IO
                   ( XdgDirectory (..), canonicalizePath, doesDirExist
                   , doesFileExist, ensureDir, forgivingAbsence
                   , getAppUserDataDir, getCurrentDir, getXdgDir, resolveDir
                   , resolveDir', resolveFile'
                   )
import           RIO.List ( unzip )
import           RIO.Process
                   ( HasProcessContext (..), ProcessContext, augmentPathMap
                   , envVarsL
                   , mkProcessContext
                   )
import           RIO.Time ( toGregorian )
import           Stack.Build.Haddock ( shouldHaddockDeps )
import           Stack.Config.Build ( buildOptsFromMonoid )
import           Stack.Config.Docker ( dockerOptsFromMonoid )
import           Stack.Config.Nix ( nixOptsFromMonoid )
import           Stack.Constants
                   ( defaultGlobalConfigPath, defaultGlobalConfigPathDeprecated
                   , defaultUserConfigPath, defaultUserConfigPathDeprecated
                   , implicitGlobalProjectDir
                   , implicitGlobalProjectDirDeprecated, inContainerEnvVar
                   , inNixShellEnvVar, osIsWindows, pantryRootEnvVar
                   , platformVariantEnvVar, relDirBin, relDirStackWork
                   , relFileReadmeTxt, relFileStorage, relDirPantry
                   , relDirPrograms, relDirStackProgName, relDirUpperPrograms
<<<<<<< HEAD
                   , stackDeveloperModeDefault, stackDotYaml, stackRootEnvVar
                   , stackWorkEnvVar, stackXdgEnvVar
=======
                   , stackDeveloperModeDefault, stackDotYaml, stackProgName
                   , stackRootEnvVar, stackWorkEnvVar, stackXdgEnvVar
>>>>>>> d963c644
                   )
import           Stack.Lock ( lockCachedWanted )
import           Stack.Prelude
import           Stack.SourceMap
                   ( additionalDepPackage, checkFlagsUsedThrowing
                   , mkProjectPackage
                   )
import           Stack.Storage.Project ( initProjectStorage )
import           Stack.Storage.User ( initUserStorage )
import           Stack.Storage.Util ( handleMigrationException )
import           Stack.Types.AllowNewerDeps ( AllowNewerDeps (..) )
import           Stack.Types.ApplyGhcOptions ( ApplyGhcOptions (..) )
import           Stack.Types.ApplyProgOptions ( ApplyProgOptions (..) )
import           Stack.Types.Build.Exception ( BuildException (..) )
import           Stack.Types.BuildConfig ( BuildConfig (..) )
import           Stack.Types.BuildOpts ( BuildOpts (..) )
import           Stack.Types.ColorWhen ( ColorWhen (..) )
import           Stack.Types.Compiler ( defaultCompilerRepository )
import           Stack.Types.Config
                   ( Config (..), HasConfig (..), askLatestSnapshotUrl
                   , configProjectRoot, stackRootL, workDirL
                   )
import           Stack.Types.Config.Exception
                   ( ConfigException (..), ConfigPrettyException (..)
                   , ParseAbsolutePathException (..), packageIndicesWarning )
import           Stack.Types.ConfigMonoid
                   ( ConfigMonoid (..), parseConfigMonoid )
import           Stack.Types.Docker ( DockerOptsMonoid (..), dockerEnable )
import           Stack.Types.DumpLogs ( DumpLogs (..) )
import           Stack.Types.GlobalOpts (  GlobalOpts (..) )
import           Stack.Types.Nix ( nixEnable )
import           Stack.Types.Platform
                   ( PlatformVariant (..), platformOnlyRelDir )
import           Stack.Types.Project ( Project (..) )
import           Stack.Types.ProjectAndConfigMonoid
                   ( ProjectAndConfigMonoid (..), parseProjectAndConfigMonoid )
import           Stack.Types.ProjectConfig ( ProjectConfig (..) )
import           Stack.Types.PvpBounds ( PvpBounds (..), PvpBoundsType (..) )
import           Stack.Types.Resolver ( AbstractResolver (..), Snapshots (..) )
import           Stack.Types.Runner
                   ( HasRunner (..), Runner (..), globalOptsL, terminalL )
import           Stack.Types.SourceMap
                   ( CommonPackage (..), DepPackage (..), ProjectPackage (..)
                   , SMWanted (..)
                   )
import           Stack.Types.StackYamlLoc ( StackYamlLoc (..) )
import           Stack.Types.UnusedFlags ( FlagSource (..) )
import           Stack.Types.Version
                   ( IntersectingVersionRange (..), VersionCheck (..)
                   , stackVersion, withinRange
                   )
<<<<<<< HEAD
import           System.Console.ANSI
                   ( hSupportsANSIWithoutEmulation, setSGRCode )
=======
import           System.Console.ANSI ( hSupportsANSI, setSGRCode )
>>>>>>> d963c644
import           System.Environment ( getEnvironment, lookupEnv )
import           System.Info.ShortPathName ( getShortPathName )
import           System.PosixCompat.Files ( fileOwner, getFileStatus )
import           System.Posix.User ( getEffectiveUserID )

-- | If deprecated path exists, use it and print a warning. Otherwise, return
-- the new path.
tryDeprecatedPath ::
     HasTerm env
  => Maybe T.Text
     -- ^ Description of file for warning (if Nothing, no deprecation warning is
     -- displayed)
  -> (Path Abs a -> RIO env Bool)
     -- ^ Test for existence
  -> Path Abs a
     -- ^ New path
  -> Path Abs a
     -- ^ Deprecated path
  -> RIO env (Path Abs a, Bool)
     -- ^ (Path to use, whether it already exists)
tryDeprecatedPath mWarningDesc exists new old = do
  newExists <- exists new
  if newExists
    then pure (new, True)
    else do
      oldExists <- exists old
      if oldExists
        then do
          case mWarningDesc of
            Nothing -> pure ()
            Just desc ->
              prettyWarnL
                [ flow "Location of"
                , flow (T.unpack desc)
                , "at"
                , style Dir (fromString $ toFilePath old)
                , flow "is deprecated; rename it to"
                , style Dir (fromString $ toFilePath new)
                , "instead."
                ]
          pure (old, True)
        else pure (new, False)

-- | Get the location of the implicit global project directory. If the directory
-- already exists at the deprecated location, its location is returned.
-- Otherwise, the new location is returned.
getImplicitGlobalProjectDir ::HasTerm env => Config -> RIO env (Path Abs Dir)
getImplicitGlobalProjectDir config =
  --TEST no warning printed
  fst <$> tryDeprecatedPath
    Nothing
    doesDirExist
    (implicitGlobalProjectDir stackRoot)
    (implicitGlobalProjectDirDeprecated stackRoot)
 where
  stackRoot = view stackRootL config

-- | Download the 'Snapshots' value from stackage.org.
getSnapshots :: HasConfig env => RIO env Snapshots
getSnapshots = do
  latestUrlText <- askLatestSnapshotUrl
  latestUrl <- parseUrlThrow (T.unpack latestUrlText)
  logDebug $ "Downloading snapshot versions file from " <> display latestUrlText
  result <- httpJSON latestUrl
  logDebug "Done downloading and parsing snapshot versions file"
  pure $ getResponseBody result

-- | Turn an 'AbstractResolver' into a 'Resolver'.
makeConcreteResolver ::
     HasConfig env
  => AbstractResolver
  -> RIO env RawSnapshotLocation
makeConcreteResolver (ARResolver r) = pure r
makeConcreteResolver ar = do
  r <-
    case ar of
      ARGlobal -> do
        config <- view configL
        implicitGlobalDir <- getImplicitGlobalProjectDir config
        let fp = implicitGlobalDir </> stackDotYaml
        iopc <- loadConfigYaml (parseProjectAndConfigMonoid (parent fp)) fp
        ProjectAndConfigMonoid project _ <- liftIO iopc
        pure $ projectResolver project
      ARLatestNightly ->
        RSLSynonym . Nightly . snapshotsNightly <$> getSnapshots
      ARLatestLTSMajor x -> do
        snapshots <- getSnapshots
        case IntMap.lookup x $ snapshotsLts snapshots of
          Nothing -> throwIO $ NoLTSWithMajorVersion x
          Just y -> pure $ RSLSynonym $ LTS x y
      ARLatestLTS -> do
        snapshots <- getSnapshots
        if IntMap.null $ snapshotsLts snapshots
          then throwIO NoLTSFound
          else let (x, y) = IntMap.findMax $ snapshotsLts snapshots
               in  pure $ RSLSynonym $ LTS x y
  prettyInfoL
    [ flow "Selected resolver:"
    , style Current (fromString $ T.unpack $ textDisplay r) <> "."
    ]
  pure r

-- | Get the latest snapshot resolver available.
getLatestResolver :: HasConfig env => RIO env RawSnapshotLocation
getLatestResolver = do
  snapshots <- getSnapshots
  let mlts = uncurry LTS <$>
             listToMaybe (reverse (IntMap.toList (snapshotsLts snapshots)))
  pure $ RSLSynonym $ fromMaybe (Nightly (snapshotsNightly snapshots)) mlts

-- Interprets ConfigMonoid options.
configFromConfigMonoid ::
     (HasRunner env, HasTerm env)
  => Path Abs Dir -- ^ Stack root, e.g. ~/.stack
  -> Path Abs File -- ^ user config file path, e.g. ~/.stack/config.yaml
  -> Maybe AbstractResolver
  -> ProjectConfig (Project, Path Abs File)
  -> ConfigMonoid
  -> (Config -> RIO env a)
  -> RIO env a
configFromConfigMonoid
  configStackRoot
  configUserConfigPath
  configResolver
  configProject
  ConfigMonoid{..}
  inner
  = do
    -- If --stack-work is passed, prefer it. Otherwise, if STACK_WORK
    -- is set, use that. If neither, use the default ".stack-work"
    mstackWorkEnv <- liftIO $ lookupEnv stackWorkEnvVar
    let mproject =
          case configProject of
            PCProject pair -> Just pair
            PCGlobalProject -> Nothing
            PCNoProject _deps -> Nothing
        configAllowLocals =
          case configProject of
            PCProject _ -> True
            PCGlobalProject -> True
            PCNoProject _ -> False
    configWorkDir0 <-
      let parseStackWorkEnv x =
            catch
              (parseRelDir x)
              ( \e -> case e of
                  InvalidRelDir _ ->
                    prettyThrowIO $ StackWorkEnvNotRelativeDir x
                  _ -> throwIO e
              )
      in  maybe (pure relDirStackWork) (liftIO . parseStackWorkEnv) mstackWorkEnv
    let configWorkDir = fromFirst configWorkDir0 configMonoidWorkDir
        configLatestSnapshot = fromFirst
          "https://s3.amazonaws.com/haddock.stackage.org/snapshots.json"
          configMonoidLatestSnapshot
        clConnectionCount = fromFirst 8 configMonoidConnectionCount
        configHideTHLoading = fromFirstTrue configMonoidHideTHLoading
        configPrefixTimestamps = fromFirst False configMonoidPrefixTimestamps
        configGHCVariant = getFirst configMonoidGHCVariant
        configCompilerRepository = fromFirst
          defaultCompilerRepository
          configMonoidCompilerRepository
        configGHCBuild = getFirst configMonoidGHCBuild
        configInstallGHC = fromFirstTrue configMonoidInstallGHC
        configSkipGHCCheck = fromFirstFalse configMonoidSkipGHCCheck
        configSkipMsys = fromFirstFalse configMonoidSkipMsys
        configExtraIncludeDirs = configMonoidExtraIncludeDirs
        configExtraLibDirs = configMonoidExtraLibDirs
        configCustomPreprocessorExts = configMonoidCustomPreprocessorExts
        configOverrideGccPath = getFirst configMonoidOverrideGccPath
        -- Only place in the codebase where platform is hard-coded. In theory in
        -- the future, allow it to be configured.
        (Platform defArch defOS) = buildPlatform
        arch = fromMaybe defArch
          $ getFirst configMonoidArch >>= Distribution.Text.simpleParse
        os = defOS
        configPlatform = Platform arch os
        configRequireStackVersion = simplifyVersionRange
          (getIntersectingVersionRange configMonoidRequireStackVersion)
        configCompilerCheck = fromFirst MatchMinor configMonoidCompilerCheck
    case arch of
      OtherArch "aarch64" -> pure ()
      OtherArch unk ->
        prettyWarnL
          [ flow "Unknown value for architecture setting:"
          , style Shell (fromString unk) <> "."
          ]
      _ -> pure ()
    configPlatformVariant <- liftIO $
      maybe PlatformVariantNone PlatformVariant <$> lookupEnv platformVariantEnvVar
    let configBuild = buildOptsFromMonoid configMonoidBuildOpts
    configDocker <-
      dockerOptsFromMonoid (fmap fst mproject) configResolver configMonoidDockerOpts
    configNix <- nixOptsFromMonoid configMonoidNixOpts os
    configSystemGHC <-
      case (getFirst configMonoidSystemGHC, nixEnable configNix) of
        (Just False, True) ->
          throwM NixRequiresSystemGhc
        _ ->
          pure
            (fromFirst
              (dockerEnable configDocker || nixEnable configNix)
              configMonoidSystemGHC)
    when (isJust configGHCVariant && configSystemGHC) $
      throwM ManualGHCVariantSettingsAreIncompatibleWithSystemGHC
    rawEnv <- liftIO getEnvironment
    pathsEnv <- either throwM pure
      $ augmentPathMap (map toFilePath configMonoidExtraPath)
                       (Map.fromList (map (T.pack *** T.pack) rawEnv))
    origEnv <- mkProcessContext pathsEnv
    let configProcessContextSettings _ = pure origEnv
    configLocalProgramsBase <- case getFirst configMonoidLocalProgramsBase of
      Nothing -> getDefaultLocalProgramsBase configStackRoot configPlatform origEnv
      Just path -> pure path
    let localProgramsFilePath = toFilePath configLocalProgramsBase
    when (osIsWindows && ' ' `elem` localProgramsFilePath) $ do
      ensureDir configLocalProgramsBase
      -- getShortPathName returns the long path name when a short name does not
      -- exist.
      shortLocalProgramsFilePath <-
        liftIO $ getShortPathName localProgramsFilePath
      when (' ' `elem` shortLocalProgramsFilePath) $
        prettyError $
          "[S-8432]"
          <> line
          <> fillSep
               [ flow "Stack's 'programs' path contains a space character and \
                      \has no alternative short ('8 dot 3') name. This will \
                      \cause problems with packages that use the GNU project's \
                      \'configure' shell script. Use the"
               , style Shell "local-programs-path"
               , flow "configuration option to specify an alternative path. \
                      \The current path is:"
               , style File (fromString localProgramsFilePath) <> "."
               ]
    platformOnlyDir <-
      runReaderT platformOnlyRelDir (configPlatform, configPlatformVariant)
    let configLocalPrograms = configLocalProgramsBase </> platformOnlyDir
    configLocalBin <-
      case getFirst configMonoidLocalBinPath of
        Nothing -> do
          localDir <- getAppUserDataDir "local"
          pure $ localDir </> relDirBin
        Just userPath ->
          (case mproject of
            -- Not in a project
            Nothing -> resolveDir' userPath
            -- Resolves to the project dir and appends the user path if it is
            -- relative
            Just (_, configYaml) -> resolveDir (parent configYaml) userPath)
          -- TODO: Either catch specific exceptions or add a
          -- parseRelAsAbsDirMaybe utility and use it along with
          -- resolveDirMaybe.
          `catchAny`
          const (throwIO (NoSuchDirectory userPath))
    configJobs <-
      case getFirst configMonoidJobs of
        Nothing -> liftIO getNumProcessors
        Just i -> pure i
    let configConcurrentTests = fromFirst True configMonoidConcurrentTests
    let configTemplateParams = configMonoidTemplateParameters
        configScmInit = getFirst configMonoidScmInit
        configCabalConfigOpts = coerce configMonoidCabalConfigOpts
        configGhcOptionsByName = coerce configMonoidGhcOptionsByName
        configGhcOptionsByCat = coerce configMonoidGhcOptionsByCat
        configSetupInfoLocations = configMonoidSetupInfoLocations
        configSetupInfoInline = configMonoidSetupInfoInline
        configPvpBounds =
          fromFirst (PvpBounds PvpBoundsNone False) configMonoidPvpBounds
        configModifyCodePage = fromFirstTrue configMonoidModifyCodePage
        configRebuildGhcOptions = fromFirstFalse configMonoidRebuildGhcOptions
        configApplyGhcOptions = fromFirst AGOLocals configMonoidApplyGhcOptions
        configApplyProgOptions = fromFirst APOLocals configMonoidApplyProgOptions
        configAllowNewer = fromFirst False configMonoidAllowNewer
        configAllowNewerDeps = coerce configMonoidAllowNewerDeps
        configDefaultTemplate = getFirst configMonoidDefaultTemplate
        configDumpLogs = fromFirst DumpWarningLogs configMonoidDumpLogs
        configSaveHackageCreds = fromFirst True configMonoidSaveHackageCreds
        configHackageBaseUrl =
          fromFirst "https://hackage.haskell.org/" configMonoidHackageBaseUrl
        configHideSourcePaths = fromFirstTrue configMonoidHideSourcePaths
        configRecommendUpgrade = fromFirstTrue configMonoidRecommendUpgrade
        configNoRunCompile = fromFirstFalse configMonoidNoRunCompile
    configAllowDifferentUser <-
      case getFirst configMonoidAllowDifferentUser of
        Just True -> pure True
        _ -> getInContainer
    configRunner' <- view runnerL
<<<<<<< HEAD
    useAnsi <- liftIO $ fromMaybe True <$>
                        hSupportsANSIWithoutEmulation stderr
=======
    useAnsi <- liftIO $ hSupportsANSI stderr
>>>>>>> d963c644
    let stylesUpdate' = (configRunner' ^. stylesUpdateL) <>
          configMonoidStyles
        useColor' = runnerUseColor configRunner'
        mUseColor = do
          colorWhen <- getFirst configMonoidColorWhen
          pure $ case colorWhen of
            ColorNever  -> False
            ColorAlways -> True
            ColorAuto  -> useAnsi
        useColor'' = fromMaybe useColor' mUseColor
        configRunner'' = configRunner'
          & processContextL .~ origEnv
          & stylesUpdateL .~ stylesUpdate'
          & useColorL .~ useColor''
        go = runnerGlobalOpts configRunner'
    pic <-
      case getFirst configMonoidPackageIndex of
        Nothing ->
          case getFirst configMonoidPackageIndices of
            Nothing -> pure defaultPackageIndexConfig
            Just [pic] -> do
              prettyWarn packageIndicesWarning
              pure pic
            Just x -> prettyThrowIO $ MultiplePackageIndices x
        Just pic -> pure pic
    mpantryRoot <- liftIO $ lookupEnv pantryRootEnvVar
    pantryRoot <-
      case mpantryRoot of
        Just dir ->
          case parseAbsDir dir of
            Nothing -> throwIO $ ParseAbsolutePathException pantryRootEnvVar dir
            Just x -> pure x
        Nothing -> pure $ configStackRoot </> relDirPantry
    let snapLoc =
          case getFirst configMonoidSnapshotLocation of
            Nothing -> defaultSnapshotLocation
            Just addr ->
              customSnapshotLocation
               where
                customSnapshotLocation (LTS x y) =
                  mkRSLUrl $ addr'
                    <> "/lts/" <> display x
                    <> "/" <> display y <> ".yaml"
                customSnapshotLocation (Nightly date) =
                  let (year, month, day) = toGregorian date
                  in  mkRSLUrl $ addr'
                        <> "/nightly/"
                        <> display year
                        <> "/" <> display month
                        <> "/" <> display day <> ".yaml"
                mkRSLUrl builder = RSLUrl (utf8BuilderToText builder) Nothing
                addr' = display $ T.dropWhileEnd (=='/') addr
    let configStackDeveloperMode =
          fromFirst stackDeveloperModeDefault configMonoidStackDeveloperMode
    withNewLogFunc go useColor'' stylesUpdate' $ \logFunc -> do
      let configRunner = configRunner'' & logFuncL .~ logFunc
      withLocalLogFunc logFunc $ handleMigrationException $
        withPantryConfig
          pantryRoot
          pic
          (maybe HpackBundled HpackCommand $ getFirst configMonoidOverrideHpack)
          clConnectionCount
          (fromFirst defaultCasaRepoPrefix configMonoidCasaRepoPrefix)
          defaultCasaMaxPerRequest
          snapLoc
          (\configPantryConfig -> initUserStorage
            (configStackRoot </> relFileStorage)
            (\configUserStorage -> inner Config {..}))

-- | Runs the provided action with the given 'LogFunc' in the environment
withLocalLogFunc :: HasLogFunc env => LogFunc -> RIO env a -> RIO env a
withLocalLogFunc logFunc = local (set logFuncL logFunc)

-- | Runs the provided action with a new 'LogFunc', given a 'StylesUpdate'.
withNewLogFunc :: MonadUnliftIO m
               => GlobalOpts
               -> Bool  -- ^ Use color
               -> StylesUpdate
               -> (LogFunc -> m a)
               -> m a
withNewLogFunc go useColor (StylesUpdate update) inner = do
  logOptions0 <- logOptionsHandle stderr False
  let logOptions
        = setLogUseColor useColor
        $ setLogLevelColors logLevelColors
        $ setLogSecondaryColor secondaryColor
        $ setLogAccentColors (const highlightColor)
        $ setLogUseTime (globalTimeInLog go)
        $ setLogMinLevel (globalLogLevel go)
        $ setLogVerboseFormat (globalLogLevel go <= LevelDebug)
        $ setLogTerminal (globalTerminal go)
          logOptions0
  withLogFunc logOptions inner
 where
  styles = defaultStyles // update
  logLevelColors :: LogLevel -> Utf8Builder
  logLevelColors level =
    fromString $ setSGRCode $ snd $ styles ! logLevelToStyle level
  secondaryColor = fromString $ setSGRCode $ snd $ styles ! Secondary
  highlightColor = fromString $ setSGRCode $ snd $ styles ! Highlight

-- | Get the default location of the local programs directory.
getDefaultLocalProgramsBase :: MonadThrow m
                            => Path Abs Dir
                            -> Platform
                            -> ProcessContext
                            -> m (Path Abs Dir)
getDefaultLocalProgramsBase configStackRoot configPlatform override =
  case configPlatform of
    -- For historical reasons, on Windows a subdirectory of LOCALAPPDATA is
    -- used instead of a subdirectory of STACK_ROOT. Unifying the defaults would
    -- mean that Windows users would manually have to move data from the old
    -- location to the new one, which is undesirable.
    Platform _ Windows -> do
      let envVars = view envVarsL override
      case T.unpack <$> Map.lookup "LOCALAPPDATA" envVars of
        Just t -> case parseAbsDir t of
          Nothing ->
            throwM $ ParseAbsolutePathException "LOCALAPPDATA" t
          Just lad ->
            pure $ lad </> relDirUpperPrograms </>
                   relDirStackProgName
        Nothing -> pure defaultBase
    _ -> pure defaultBase
 where
  defaultBase = configStackRoot </> relDirPrograms

-- | Load the configuration, using current directory, environment variables,
-- and defaults as necessary.
loadConfig ::
     (HasRunner env, HasTerm env)
  => (Config -> RIO env a)
  -> RIO env a
loadConfig inner = do
  mstackYaml <- view $ globalOptsL.to globalStackYaml
  mproject <- loadProjectConfig mstackYaml
  mresolver <- view $ globalOptsL.to globalResolver
  configArgs <- view $ globalOptsL.to globalConfigMonoid
  (configRoot, stackRoot, userOwnsStackRoot) <-
    determineStackRootAndOwnership configArgs

  let (mproject', addConfigMonoid) =
        case mproject of
          PCProject (proj, fp, cm) -> (PCProject (proj, fp), (cm:))
          PCGlobalProject -> (PCGlobalProject, id)
          PCNoProject deps -> (PCNoProject deps, id)

  userConfigPath <- getDefaultUserConfigPath configRoot
  extraConfigs0 <- getExtraConfigs userConfigPath >>=
    mapM (\file -> loadConfigYaml (parseConfigMonoid (parent file)) file)
  let extraConfigs =
        -- non-project config files' existence of a docker section should never
        -- default docker to enabled, so make it look like they didn't exist
        map
          ( \c -> c {configMonoidDockerOpts =
              (configMonoidDockerOpts c) {dockerMonoidDefaultEnable = Any False}}
          )
          extraConfigs0

  let withConfig =
        configFromConfigMonoid
          stackRoot
          userConfigPath
          mresolver
          mproject'
          (mconcat $ configArgs : addConfigMonoid extraConfigs)

  withConfig $ \config -> do
    unless (stackVersion `withinRange` configRequireStackVersion config)
      (throwM (BadStackVersionException (configRequireStackVersion config)))
    unless (configAllowDifferentUser config) $ do
      unless userOwnsStackRoot $
        throwM (UserDoesn'tOwnDirectory stackRoot)
      forM_ (configProjectRoot config) $ \dir ->
        checkOwnership (dir </> configWorkDir config)
    inner config

-- | Load the build configuration, adds build-specific values to config loaded
-- by @loadConfig@. values.
withBuildConfig :: RIO BuildConfig a -> RIO Config a
withBuildConfig inner = do
  config <- ask

  -- If provided, turn the AbstractResolver from the command line into a
  -- Resolver that can be used below.

  -- The configResolver and mcompiler are provided on the command line. In order
  -- to properly deal with an AbstractResolver, we need a base directory (to
  -- deal with custom snapshot relative paths). We consider the current working
  -- directory to be the correct base. Let's calculate the mresolver first.
  mresolver <- forM (configResolver config) $ \aresolver -> do
    logDebug ("Using resolver: " <> display aresolver <> " specified on command line")
    makeConcreteResolver aresolver

  (project', stackYamlFP) <- case configProject config of
    PCProject (project, fp) -> do
      forM_ (projectUserMsg project) prettyWarnS
      pure (project, fp)
    PCNoProject extraDeps -> do
      p <-
        case mresolver of
          Nothing -> throwIO NoResolverWhenUsingNoProject
          Just _ -> getEmptyProject mresolver extraDeps
      pure (p, configUserConfigPath config)
    PCGlobalProject -> do
      logDebug "Run from outside a project, using implicit global project config"
      destDir <- getImplicitGlobalProjectDir config
      let dest :: Path Abs File
          dest = destDir </> stackDotYaml
          dest' :: FilePath
          dest' = toFilePath dest
      ensureDir destDir
      exists <- doesFileExist dest
      if exists
        then do
          iopc <- loadConfigYaml (parseProjectAndConfigMonoid destDir) dest
          ProjectAndConfigMonoid project _ <- liftIO iopc
          when (view terminalL config) $
            case configResolver config of
              Nothing ->
                logDebug $
                  "Using resolver: " <>
                  display (projectResolver project) <>
                  " from implicit global project's config file: " <>
                  fromString dest'
              Just _ -> pure ()
          pure (project, dest)
        else do
          prettyInfoL
            [ flow "Writing the configuration file for the implicit \
                   \global project to:"
            , pretty dest <> "."
            , flow "Note: You can change the snapshot via the"
            , style Shell "resolver"
            , flow "field there."
            ]
          p <- getEmptyProject mresolver []
          liftIO $ do
            writeBinaryFileAtomic dest $ byteString $ S.concat
              [ "# This is the implicit global project's config file, which is only used when\n"
              , "# 'stack' is run outside of a real project. Settings here do _not_ act as\n"
              , "# defaults for all projects. To change Stack's default settings, edit\n"
              , "# '", encodeUtf8 (T.pack $ toFilePath $ configUserConfigPath config), "' instead.\n"
              , "#\n"
              , "# For more information about Stack's configuration, see\n"
              , "# http://docs.haskellstack.org/en/stable/yaml_configuration/\n"
              , "#\n"
              , Yaml.encode p]
            writeBinaryFileAtomic (parent dest </> relFileReadmeTxt) $
              "This is the implicit global project, which is " <>
              "used only when 'stack' is run\noutside of a " <>
              "real project.\n"
          pure (p, dest)
  mcompiler <- view $ globalOptsL.to globalCompiler
  let project = project'
        { projectCompiler = mcompiler <|> projectCompiler project'
        , projectResolver = fromMaybe (projectResolver project') mresolver
        }
  extraPackageDBs <- mapM resolveDir' (projectExtraPackageDBs project)

  wanted <- lockCachedWanted stackYamlFP (projectResolver project) $
    fillProjectWanted stackYamlFP config project

  -- Unfortunately redoes getProjectWorkDir, since we don't have a BuildConfig
  -- yet
  workDir <- view workDirL
  let projectStorageFile = parent stackYamlFP </> workDir </> relFileStorage

  initProjectStorage projectStorageFile $ \projectStorage -> do
    let bc = BuildConfig
          { bcConfig = config
          , bcSMWanted = wanted
          , bcExtraPackageDBs = extraPackageDBs
          , bcStackYaml = stackYamlFP
          , bcCurator = projectCurator project
          , bcProjectStorage = projectStorage
          }
    runRIO bc inner
 where
  getEmptyProject ::
       Maybe RawSnapshotLocation
    -> [PackageIdentifierRevision]
    -> RIO Config Project
  getEmptyProject mresolver extraDeps = do
    r <- case mresolver of
      Just resolver -> do
        prettyInfoL
          [ flow "Using the snapshot"
          , style Current (fromString $ T.unpack $ textDisplay resolver)
          , flow "specified on the command line."
          ]
        pure resolver
      Nothing -> do
        r'' <- getLatestResolver
        prettyInfoL
          [ flow "Using the latest snapshot"
          , style Current (fromString $ T.unpack $ textDisplay r'') <> "."
          ]
        pure r''
    pure Project
      { projectUserMsg = Nothing
      , projectPackages = []
      , projectDependencies =
          map (RPLImmutable . flip RPLIHackage Nothing) extraDeps
      , projectFlags = mempty
      , projectResolver = r
      , projectCompiler = Nothing
      , projectExtraPackageDBs = []
      , projectCurator = Nothing
      , projectDropPackages = mempty
      }

fillProjectWanted ::
     (HasLogFunc env, HasPantryConfig env, HasProcessContext env)
  => Path Abs t
  -> Config
  -> Project
  -> Map RawPackageLocationImmutable PackageLocationImmutable
  -> WantedCompiler
  -> Map PackageName (Bool -> RIO env DepPackage)
  -> RIO env (SMWanted, [CompletedPLI])
fillProjectWanted stackYamlFP config project locCache snapCompiler snapPackages = do
  let bopts = configBuild config

  packages0 <- for (projectPackages project) $ \fp@(RelFilePath t) -> do
    abs' <- resolveDir (parent stackYamlFP) (T.unpack t)
    let resolved = ResolvedPath fp abs'
    pp <- mkProjectPackage YesPrintWarnings resolved (boptsHaddock bopts)
    pure (cpName $ ppCommon pp, pp)

  -- prefetch git repos to avoid cloning per subdirectory
  -- see https://github.com/commercialhaskell/stack/issues/5411
  let gitRepos = mapMaybe
        ( \case
            (RPLImmutable (RPLIRepo repo rpm)) -> Just (repo, rpm)
            _ -> Nothing
        )
        (projectDependencies project)
  logDebug ("Prefetching git repos: " <> display (T.pack (show gitRepos)))
  fetchReposRaw gitRepos

  (deps0, mcompleted) <- fmap unzip . forM (projectDependencies project) $ \rpl -> do
    (pl, mCompleted) <- case rpl of
       RPLImmutable rpli -> do
         (compl, mcompl) <-
           case Map.lookup rpli locCache of
             Just compl -> pure (compl, Just compl)
             Nothing -> do
               cpl <- completePackageLocation rpli
               if cplHasCabalFile cpl
                 then pure (cplComplete cpl, Just $ cplComplete cpl)
                 else do
                   warnMissingCabalFile rpli
                   pure (cplComplete cpl, Nothing)
         pure (PLImmutable compl, CompletedPLI rpli <$> mcompl)
       RPLMutable p ->
         pure (PLMutable p, Nothing)
    dp <- additionalDepPackage (shouldHaddockDeps bopts) pl
    pure ((cpName $ dpCommon dp, dp), mCompleted)

  checkDuplicateNames $
    map (second (PLMutable . ppResolvedDir)) packages0 ++
    map (second dpLocation) deps0

  let packages1 = Map.fromList packages0
      snPackages = snapPackages
        `Map.difference` packages1
        `Map.difference` Map.fromList deps0
        `Map.withoutKeys` projectDropPackages project

  snDeps <- for snPackages $ \getDep -> getDep (shouldHaddockDeps bopts)

  let deps1 = Map.fromList deps0 `Map.union` snDeps

  let mergeApply m1 m2 f =
        MS.merge MS.preserveMissing MS.dropMissing (MS.zipWithMatched f) m1 m2
      pFlags = projectFlags project
      packages2 = mergeApply packages1 pFlags $
        \_ p flags -> p{ppCommon=(ppCommon p){cpFlags=flags}}
      deps2 = mergeApply deps1 pFlags $
        \_ d flags -> d{dpCommon=(dpCommon d){cpFlags=flags}}

  checkFlagsUsedThrowing pFlags FSStackYaml packages1 deps1

  let pkgGhcOptions = configGhcOptionsByName config
      deps = mergeApply deps2 pkgGhcOptions $
        \_ d options -> d{dpCommon=(dpCommon d){cpGhcOptions=options}}
      packages = mergeApply packages2 pkgGhcOptions $
        \_ p options -> p{ppCommon=(ppCommon p){cpGhcOptions=options}}
      unusedPkgGhcOptions =
        pkgGhcOptions `Map.restrictKeys` Map.keysSet packages2
          `Map.restrictKeys` Map.keysSet deps2

  unless (Map.null unusedPkgGhcOptions) $
    throwM $ InvalidGhcOptionsSpecification (Map.keys unusedPkgGhcOptions)

  let wanted = SMWanted
        { smwCompiler = fromMaybe snapCompiler (projectCompiler project)
        , smwProject = packages
        , smwDeps = deps
        , smwSnapshotLocation = projectResolver project
        }

  pure (wanted, catMaybes mcompleted)


-- | Check if there are any duplicate package names and, if so, throw an
-- exception.
checkDuplicateNames :: MonadThrow m => [(PackageName, PackageLocation)] -> m ()
checkDuplicateNames locals =
  case filter hasMultiples $ Map.toList $ Map.fromListWith (++) $ map (second pure) locals of
    [] -> pure ()
    x -> prettyThrowM $ DuplicateLocalPackageNames x
 where
  hasMultiples (_, _:_:_) = True
  hasMultiples _ = False


-- | Get the Stack root, e.g. @~/.stack@, and determine whether the user owns it.
--
-- On Windows, the second value is always 'True'.
determineStackRootAndOwnership ::
     MonadIO m
  => ConfigMonoid
  -- ^ Parsed command-line arguments
  -> m (Path Abs Dir, Path Abs Dir, Bool)
determineStackRootAndOwnership clArgs = liftIO $ do
  (configRoot, stackRoot) <- do
    case getFirst (configMonoidStackRoot clArgs) of
      Just x -> pure (x, x)
      Nothing -> do
        mstackRoot <- lookupEnv stackRootEnvVar
        case mstackRoot of
          Nothing -> do
            wantXdg <- fromMaybe "" <$> lookupEnv stackXdgEnvVar
            if not (null wantXdg)
              then do
                xdgRelDir <- parseRelDir stackProgName
                (,)
                  <$> getXdgDir XdgConfig (Just xdgRelDir)
                  <*> getXdgDir XdgData (Just xdgRelDir)
              else do
                oldStyleRoot <- getAppUserDataDir stackProgName
                pure (oldStyleRoot, oldStyleRoot)
          Just x -> case parseAbsDir x of
            Nothing ->
              throwIO $ ParseAbsolutePathException stackRootEnvVar x
            Just parsed -> pure (parsed, parsed)

  (existingStackRootOrParentDir, userOwnsIt) <- do
    mdirAndOwnership <- findInParents getDirAndOwnership stackRoot
    case mdirAndOwnership of
      Just x -> pure x
      Nothing -> throwIO (BadStackRoot stackRoot)

  when (existingStackRootOrParentDir /= stackRoot) $
    if userOwnsIt
      then ensureDir stackRoot
      else throwIO $
        Won'tCreateStackRootInDirectoryOwnedByDifferentUser
          stackRoot
          existingStackRootOrParentDir

  configRoot' <- canonicalizePath configRoot
  stackRoot' <- canonicalizePath stackRoot
  pure (configRoot', stackRoot', userOwnsIt)

-- | @'checkOwnership' dir@ throws 'UserDoesn'tOwnDirectory' if @dir@ isn't
-- owned by the current user.
--
-- If @dir@ doesn't exist, its parent directory is checked instead.
-- If the parent directory doesn't exist either,
-- @'NoSuchDirectory' ('parent' dir)@ is thrown.
checkOwnership :: MonadIO m => Path Abs Dir -> m ()
checkOwnership dir = do
  mdirAndOwnership <- firstJustM getDirAndOwnership [dir, parent dir]
  case mdirAndOwnership of
    Just (_, True) -> pure ()
    Just (dir', False) -> throwIO (UserDoesn'tOwnDirectory dir')
    Nothing ->
      throwIO . NoSuchDirectory $ (toFilePathNoTrailingSep . parent) dir

-- | @'getDirAndOwnership' dir@ returns @'Just' (dir, 'True')@ when @dir@
-- exists and the current user owns it in the sense of 'isOwnedByUser'.
getDirAndOwnership ::
     MonadIO m
  => Path Abs Dir
  -> m (Maybe (Path Abs Dir, Bool))
getDirAndOwnership dir = liftIO $ forgivingAbsence $ do
    ownership <- isOwnedByUser dir
    pure (dir, ownership)

-- | Check whether the current user (determined with 'getEffectiveUserId') is
-- the owner for the given path.
--
-- Will always pure 'True' on Windows.
isOwnedByUser :: MonadIO m => Path Abs t -> m Bool
isOwnedByUser path = liftIO $
  if osIsWindows
    then pure True
    else do
      fileStatus <- getFileStatus (toFilePath path)
      user <- getEffectiveUserID
      pure (user == fileOwner fileStatus)

-- | 'True' if we are currently running inside a Docker container.
getInContainer :: MonadIO m => m Bool
getInContainer = liftIO (isJust <$> lookupEnv inContainerEnvVar)

-- | 'True' if we are currently running inside a Nix.
getInNixShell :: MonadIO m => m Bool
getInNixShell = liftIO (isJust <$> lookupEnv inNixShellEnvVar)

-- | Determine the extra config file locations which exist.
--
-- Returns most local first
getExtraConfigs :: HasTerm env
                => Path Abs File -- ^ use config path
                -> RIO env [Path Abs File]
getExtraConfigs userConfigPath = do
  defaultStackGlobalConfigPath <- getDefaultGlobalConfigPath
  liftIO $ do
    env <- getEnvironment
    mstackConfig <-
        maybe (pure Nothing) (fmap Just . parseAbsFile)
      $ lookup "STACK_CONFIG" env
    mstackGlobalConfig <-
        maybe (pure Nothing) (fmap Just . parseAbsFile)
      $ lookup "STACK_GLOBAL_CONFIG" env
    filterM doesFileExist
        $ fromMaybe userConfigPath mstackConfig
        : maybe [] pure (mstackGlobalConfig <|> defaultStackGlobalConfigPath)

-- | Load and parse YAML from the given config file. Throws
-- 'ParseConfigFileException' when there's a decoding error.
loadConfigYaml ::
     HasLogFunc env
  => (Value -> Yaml.Parser (WithJSONWarnings a)) -> Path Abs File -> RIO env a
loadConfigYaml parser path = do
  eres <- loadYaml parser path
  case eres of
    Left err -> prettyThrowM (ParseConfigFileException path err)
    Right res -> pure res

-- | Load and parse YAML from the given file.
loadYaml ::
     HasLogFunc env
  => (Value -> Yaml.Parser (WithJSONWarnings a))
  -> Path Abs File
  -> RIO env (Either Yaml.ParseException a)
loadYaml parser path = do
  eres <- liftIO $ Yaml.decodeFileEither (toFilePath path)
  case eres  of
    Left err -> pure (Left err)
    Right val ->
      case Yaml.parseEither parser val of
        Left err -> pure (Left (Yaml.AesonException err))
        Right (WithJSONWarnings res warnings) -> do
          logJSONWarnings (toFilePath path) warnings
          pure (Right res)

-- | Get the location of the project config file, if it exists.
getProjectConfig :: HasTerm env
                 => StackYamlLoc
                 -- ^ Override stack.yaml
                 -> RIO env (ProjectConfig (Path Abs File))
getProjectConfig (SYLOverride stackYaml) = pure $ PCProject stackYaml
getProjectConfig SYLGlobalProject = pure PCGlobalProject
getProjectConfig SYLDefault = do
  env <- liftIO getEnvironment
  case lookup "STACK_YAML" env of
    Just fp -> do
      prettyInfoS
        "Getting the project-level configuration file from the \
        \STACK_YAML environment variable."
      PCProject <$> resolveFile' fp
    Nothing -> do
      currDir <- getCurrentDir
      maybe PCGlobalProject PCProject <$> findInParents getStackDotYaml currDir
 where
  getStackDotYaml dir = do
    let fp = dir </> stackDotYaml
        fp' = toFilePath fp
    logDebug $ "Checking for project config at: " <> fromString fp'
    exists <- doesFileExist fp
    if exists
      then pure $ Just fp
      else pure Nothing
getProjectConfig (SYLNoProject extraDeps) = pure $ PCNoProject extraDeps

-- | Find the project config file location, respecting environment variables
-- and otherwise traversing parents. If no config is found, we supply a default
-- based on current directory.
loadProjectConfig ::
     HasTerm env
  => StackYamlLoc
     -- ^ Override stack.yaml
  -> RIO env (ProjectConfig (Project, Path Abs File, ConfigMonoid))
loadProjectConfig mstackYaml = do
  mfp <- getProjectConfig mstackYaml
  case mfp of
    PCProject fp -> do
      currDir <- getCurrentDir
      logDebug $ "Loading project config file " <>
                  fromString (maybe (toFilePath fp) toFilePath (stripProperPrefix currDir fp))
      PCProject <$> load fp
    PCGlobalProject -> do
      logDebug "No project config file found, using defaults."
      pure PCGlobalProject
    PCNoProject extraDeps -> do
      logDebug "Ignoring config files"
      pure $ PCNoProject extraDeps
 where
  load fp = do
    iopc <- loadConfigYaml (parseProjectAndConfigMonoid (parent fp)) fp
    ProjectAndConfigMonoid project config <- liftIO iopc
    pure (project, fp, config)

-- | Get the location of the default Stack configuration file. If a file already
-- exists at the deprecated location, its location is returned. Otherwise, the
-- new location is returned.
getDefaultGlobalConfigPath ::
     HasTerm env
  => RIO env (Maybe (Path Abs File))
getDefaultGlobalConfigPath =
  case (defaultGlobalConfigPath, defaultGlobalConfigPathDeprecated) of
    (Just new, Just old) ->
      Just . fst <$>
        tryDeprecatedPath
          (Just "non-project global configuration file")
          doesFileExist
          new
          old
    (Just new,Nothing) -> pure (Just new)
    _ -> pure Nothing

-- | Get the location of the default user configuration file. If a file already
-- exists at the deprecated location, its location is returned. Otherwise, the
-- new location is returned.
getDefaultUserConfigPath ::
     HasTerm env
  => Path Abs Dir
  -> RIO env (Path Abs File)
getDefaultUserConfigPath stackRoot = do
  (path, exists) <- tryDeprecatedPath
    (Just "non-project configuration file")
    doesFileExist
    (defaultUserConfigPath stackRoot)
    (defaultUserConfigPathDeprecated stackRoot)
  unless exists $ do
    ensureDir (parent path)
    liftIO $ writeBinaryFileAtomic path defaultConfigYaml
  pure path

packagesParser :: Parser [String]
packagesParser = many (strOption
                   (long "package" <>
                     metavar "PACKAGE" <>
                     help "Add a package (can be specified multiple times)"))

defaultConfigYaml :: (IsString s, Semigroup s) => s
defaultConfigYaml =
  "# This file contains default non-project-specific settings for Stack, used\n" <>
  "# in all projects. For more information about Stack's configuration, see\n" <>
  "# http://docs.haskellstack.org/en/stable/yaml_configuration/\n" <>
  "\n" <>
  "# The following parameters are used by 'stack new' to automatically fill fields\n" <>
  "# in the Cabal file. We recommend uncommenting them and filling them out if\n" <>
  "# you intend to use 'stack new'.\n" <>
  "# See https://docs.haskellstack.org/en/stable/yaml_configuration/#templates\n" <>
  "templates:\n" <>
  "  params:\n" <>
  "#    author-name:\n" <>
  "#    author-email:\n" <>
  "#    copyright:\n" <>
  "#    github-username:\n" <>
  "\n" <>
  "# The following parameter specifies Stack's output styles; STYLES is a\n" <>
  "# colon-delimited sequence of key=value, where 'key' is a style name and\n" <>
  "# 'value' is a semicolon-delimited list of 'ANSI' SGR (Select Graphic\n" <>
  "# Rendition) control codes (in decimal). Use 'stack ls stack-colors --basic'\n" <>
  "# to see the current sequence.\n" <>
  "# stack-colors: STYLES\n"<|MERGE_RESOLUTION|>--- conflicted
+++ resolved
@@ -85,13 +85,8 @@
                    , platformVariantEnvVar, relDirBin, relDirStackWork
                    , relFileReadmeTxt, relFileStorage, relDirPantry
                    , relDirPrograms, relDirStackProgName, relDirUpperPrograms
-<<<<<<< HEAD
-                   , stackDeveloperModeDefault, stackDotYaml, stackRootEnvVar
-                   , stackWorkEnvVar, stackXdgEnvVar
-=======
                    , stackDeveloperModeDefault, stackDotYaml, stackProgName
                    , stackRootEnvVar, stackWorkEnvVar, stackXdgEnvVar
->>>>>>> d963c644
                    )
 import           Stack.Lock ( lockCachedWanted )
 import           Stack.Prelude
@@ -143,12 +138,7 @@
                    ( IntersectingVersionRange (..), VersionCheck (..)
                    , stackVersion, withinRange
                    )
-<<<<<<< HEAD
-import           System.Console.ANSI
-                   ( hSupportsANSIWithoutEmulation, setSGRCode )
-=======
 import           System.Console.ANSI ( hSupportsANSI, setSGRCode )
->>>>>>> d963c644
 import           System.Environment ( getEnvironment, lookupEnv )
 import           System.Info.ShortPathName ( getShortPathName )
 import           System.PosixCompat.Files ( fileOwner, getFileStatus )
@@ -437,12 +427,7 @@
         Just True -> pure True
         _ -> getInContainer
     configRunner' <- view runnerL
-<<<<<<< HEAD
-    useAnsi <- liftIO $ fromMaybe True <$>
-                        hSupportsANSIWithoutEmulation stderr
-=======
     useAnsi <- liftIO $ hSupportsANSI stderr
->>>>>>> d963c644
     let stylesUpdate' = (configRunner' ^. stylesUpdateL) <>
           configMonoidStyles
         useColor' = runnerUseColor configRunner'
