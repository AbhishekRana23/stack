jobs:
- job: ${{ parameters.name }}
  timeoutInMinutes: 120
  variables:
  - group: AWS_Keys
  pool:
    vmImage: ${{ parameters.vmImage }}
  strategy:
    matrix:
      GHC 8.4:
        BUILD: stack
        STACK_YAML: stack-ghc-84.yaml
        EXTRA_SUFFIX: ""
      GHC 8.6:
        BUILD: stack
        STACK_YAML: stack-ghc-86.yaml
<<<<<<< HEAD
      GHC 8.8:
        BUILD: stack
        STACK_YAML: stack-ghc-88.yaml
=======
        EXTRA_SUFFIX: ""
      GHC 8.8:
        BUILD: stack
        STACK_YAML: stack-ghc-88.yaml
        EXTRA_SUFFIX: ""
      Alpine:
        BUILD: stack
        STACK_YAML: stack.yaml
        EXTRA_SUFFIX: "alpine"
        STACK_ARGS: --docker --system-ghc --no-install-ghc --flag stack:static
>>>>>>> ad6d3a0f
      style:
        BUILD: style
        EXTRA_SUFFIX: ""
      pedantic:
        BUILD: pedantic
        STACK_YAML: stack.yaml
        EXTRA_SUFFIX: ""
  steps:
  - script: |
      export STACK_ROOT="$(Build.SourcesDirectory)"/.stack-root;
      mkdir -p ~/.local/bin
      curl -f -L "https://github.com/fpco/cache-s3/releases/download/${CACHE_S3_VERSION}/cache-s3-${CACHE_S3_VERSION}-${OS_NAME}-x86_64.tar.gz" -o ~/.local/bin/cache-s3.tar.gz
      tar xzf ~/.local/bin/cache-s3.tar.gz -C ~/.local/bin
      export PATH=$HOME/.local/bin:$PATH;
      cache-s3 --prefix="${CACHE_S3_PREFIX}" --git-branch="$(Build.SourceBranchName)" --suffix="${OS_NAME}${EXTRA_SUFFIX}" restore stack --base-branch="${BASE_BRANCH}"
      cache-s3 --prefix="${CACHE_S3_PREFIX}" --git-branch="$(Build.SourceBranchName)" --suffix="${OS_NAME}${EXTRA_SUFFIX}" restore stack work --base-branch="${BASE_BRANCH}"
      etc/scripts/ci-setup.sh
      case "$BUILD" in
        style)
          ./etc/scripts/get-hlint.sh
          export PATH="$(pwd)"/hlint:$PATH
          ;;
        *)
          export PATH=$HOME/.local/bin:$PATH
          stack test $STACK_ARGS --bench --only-dependencies
          ;;
      esac
      set -ex
      case "$BUILD" in
        style)
          hlint src/
          hlint src/ --cpp-define=WINDOWS=1
          hlint test/ --cpp-simple
          ;;
        stack)
          stack test $STACK_ARGS --haddock --no-haddock-deps --ghc-options="-Werror" --copy-bins --local-bin-path bin

          # Get output about whether the exe is dynamically linked
          if [[ "$EXTRA_SUFFIX" == "alpine" ]]
          then
              # ldd returns exit code 1 if it's static, so failure is success
              (ldd ./bin/stack && exit 1) || true
          else
              ldd ./bin/stack
          fi

          # Make sure we can run the executable on this OS
          # Important to make sure the Alpine exe is properly static
          ./bin/stack --version

          ;;
        pedantic)
          stack --system-ghc build --pedantic
          ;;
        cabal)
          cabal install --enable-tests --enable-benchmarks --force-reinstalls --ghc-options=-O0 --reorder-goals --max-backjumps=-1 $CABALARGS $PACKAGES

          ORIGDIR=$(pwd)
          for dir in $PACKAGES
          do
            cd $dir
            cabal check || [ "$CABALVER" == "1.16" ]
            cabal sdist
            PKGVER=$(cabal info . | awk '{print $2;exit}')
            SRC_TGZ=$PKGVER.tar.gz
            cd dist
            tar zxfv "$SRC_TGZ"
            cd "$PKGVER"
            cabal configure --enable-tests --ghc-options -O0
            cabal build
            if [ "$CABALVER" = "1.16" ] || [ "$CABALVER" = "1.18" ]; then
              cabal test
            else
              cabal test --show-details=streaming
            fi
            cd $ORIGDIR
          done
          ;;
      esac
      set +ex
    env:
      OS_NAME: ${{ parameters.os }}
      AWS_ACCESS_KEY_ID: $(AWS_ACCESS_KEY_ID)
      AWS_SECRET_ACCESS_KEY: $(AWS_SECRET_ACCESS_KEY)
    displayName: 'Installation ${{parameters.os}}'
    continueOnError: ${{ eq(variables['STACK_YAML'], 'stack-ghc-86.yaml') }}
  - script: |
      export PATH=$HOME/.local/bin:$PATH;
      export AWS_ACCESS_KEY_ID="$(AWS_ACCESS_KEY_ID)";
      export AWS_SECRET_ACCESS_KEY="$(AWS_SECRET_ACCESS_KEY)";
      export STACK_ROOT="$(Build.SourcesDirectory)"/.stack-root;
      if [ "$(Build.SourceBranchName)" = "${BASE_BRANCH}" ]; then
        cache-s3 --prefix="${CACHE_S3_PREFIX}" --git-branch="$(Build.SourceBranchName)" --suffix="${OS_NAME}${EXTRA_SUFFIX}" save stack;
      fi;
      cache-s3 --prefix="${CACHE_S3_PREFIX}" --git-branch="$(Build.SourceBranchName)" --suffix="${OS_NAME}${EXTRA_SUFFIX}" save stack work
    condition: and(succeeded(), in(variables['Build.Reason'], 'IndividualCI', 'BatchedCI'))
    env:
      OS_NAME: ${{ parameters.os }}
    displayName: 'Cache data'<|MERGE_RESOLUTION|>--- conflicted
+++ resolved
@@ -14,11 +14,6 @@
       GHC 8.6:
         BUILD: stack
         STACK_YAML: stack-ghc-86.yaml
-<<<<<<< HEAD
-      GHC 8.8:
-        BUILD: stack
-        STACK_YAML: stack-ghc-88.yaml
-=======
         EXTRA_SUFFIX: ""
       GHC 8.8:
         BUILD: stack
@@ -29,7 +24,6 @@
         STACK_YAML: stack.yaml
         EXTRA_SUFFIX: "alpine"
         STACK_ARGS: --docker --system-ghc --no-install-ghc --flag stack:static
->>>>>>> ad6d3a0f
       style:
         BUILD: style
         EXTRA_SUFFIX: ""
