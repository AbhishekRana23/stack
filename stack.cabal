--- conflicted
+++ resolved
@@ -1,9 +1,5 @@
 name:                stack
-<<<<<<< HEAD
 version:             1.1.1
-=======
-version:             1.1.0
->>>>>>> de99a9a7
 synopsis:            The Haskell Tool Stack
 description:         Please see the README.md for usage information, and
                      the wiki on Github for more details.  Also, note that
