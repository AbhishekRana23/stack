name:                stack
version:             0.1.9.0
synopsis:            The Haskell Tool Stack
description:         Please see the README.md for usage information, and
                     the wiki on Github for more details.  Also, note that
                     the API for the library is not currently stable, and may
                     change significantly, even between minor releases. It is
                     currently only intended for use by the executable.
license:             BSD3
license-file:        LICENSE
author:              Commercial Haskell SIG
maintainer:          manny@fpcomplete.com
category:            Development
build-type:          Simple
cabal-version:       >=1.10
homepage:            http://haskellstack.org
extra-source-files:  CONTRIBUTING.md
                     ChangeLog.md
                     README.md
<<<<<<< HEAD
                     doc/GUIDE.md
                     doc/MAINTAINER_GUIDE.md
                     doc/SIGNING_KEY.md
                     doc/architecture.md
                     doc/build_command.md
                     doc/dependency_visualization.md
                     doc/docker_integration.md
                     doc/faq.md
                     doc/ghcjs.md
                     doc/install_and_upgrade.md
                     doc/nonstandard_project_init.md
                     doc/shell_autocompletion.md
                     doc/yaml_configuration.md
=======
>>>>>>> 4b583721

                     -- Glob would be nice, but apparently Cabal doesn't support it:
                     --     cabal: filepath wildcard 'test/package-dump/*.txt' does not match any files.
                     -- Happened during cabal sdist
                     test/package-dump/ghc-7.8.txt
                     test/package-dump/ghc-7.8.4-osx.txt
                     test/package-dump/ghc-7.10.txt

                     stack.yaml

flag integration-tests
  manual: True
  default: False
  description: Run the integration test suite

library
  hs-source-dirs:    src/
  ghc-options:       -Wall
  exposed-modules:   Options.Applicative.Builder.Extra
                     Options.Applicative.Args
                     Options.Applicative.Complicated
                     Stack.BuildPlan
                     Stack.Clean
                     Stack.Config
                     Stack.Config.Docker
                     Stack.ConfigCmd
                     Stack.Constants
                     Stack.Coverage
                     Stack.Docker
                     Stack.Docker.GlobalDB
                     Stack.Dot
                     Stack.Fetch
                     Stack.Exec
                     Stack.FileWatch
                     Stack.GhcPkg
                     Stack.Init
                     Stack.New
                     Stack.Options
                     Stack.Package
                     Stack.PackageDump
                     Stack.PackageIndex
                     Stack.Ghci
                     Stack.Ide
                     Stack.Image
                     Stack.SDist
                     Stack.Setup
                     Stack.Setup.Installed
                     Stack.Solver
                     Stack.Types
                     Stack.Types.Internal
                     Stack.Types.BuildPlan
                     Stack.Types.Compiler
                     Stack.Types.Config
                     Stack.Types.Docker
                     Stack.Types.FlagName
                     Stack.Types.GhcPkgId
                     Stack.Types.Image
                     Stack.Types.PackageIdentifier
                     Stack.Types.PackageIndex
                     Stack.Types.PackageName
                     Stack.Types.TemplateName
                     Stack.Types.Version
                     Stack.Types.StackT
                     Stack.Types.Build
                     Stack.Types.Package
                     Stack.Build
                     Stack.Build.Cache
                     Stack.Build.ConstructPlan
                     Stack.Build.Execute
                     Stack.Build.Haddock
                     Stack.Build.Installed
                     Stack.Build.Source
                     Stack.Build.Target
                     Stack.Upgrade
                     Stack.Upload
                     System.Process.Read
                     System.Process.Log
                     System.Process.Run
                     Network.HTTP.Download.Verified
                     Data.Attoparsec.Args
                     Data.Maybe.Extra
                     Path.IO
                     Path.Extra
  other-modules:     Network.HTTP.Download
                     Control.Concurrent.Execute
                     Path.Find
                     System.Process.PagerEditor
                     Paths_stack
                     Data.Aeson.Extended
                     Data.Attoparsec.Combinators
                     Data.Binary.VersionTagged
                     Data.IORef.RunOnce
                     Data.Set.Monad
                     Distribution.Version.Extra
  build-depends:     Cabal >= 1.18.1.5
                   , aeson >= 0.8.0.2 && < 0.10
                   , ansi-terminal >= 0.6.2.3
                   , async >= 2.0.2
                   , attoparsec >= 0.12.1.5 && < 0.14
                   , base >= 4 && <5
                   , base16-bytestring
                   , base64-bytestring
                   , bifunctors >= 4.2.1
                   , binary >= 0.7
                   , binary-tagged >= 0.1.1
                   , blaze-builder
                   , byteable
                   , bytestring
                   , conduit-combinators >= 0.3.1
                   , conduit >= 1.2.4
                   , conduit-extra >= 1.1.7.1
                   , containers >= 0.5.5.1
                   , cryptohash >= 0.11.6
                   , cryptohash-conduit
                   , directory >= 1.2.1.0
                   , edit-distance >= 0.2
                   , either
                   , enclosed-exceptions
                   , exceptions >= 0.8.0.2
                   , extra
                   , fast-logger >= 2.3.1
                   , filelock >= 0.1.0.1
                   , filepath >= 1.3.0.2
                   , fsnotify >= 0.2.1
                   , gitrev >= 1.1
                   , hashable >= 1.2.3.2
                   , hpc
                   , http-client >= 0.4.17
                   , http-client-tls >= 0.2.2
                   , http-conduit >= 2.1.7
                   , http-types >= 0.8.6
                   , lifted-base
                   , monad-control
                   , monad-logger >= 0.3.13.1
                   , monad-loops >= 0.4.2.1
                   , mtl >= 2.1.3.1
                   , old-locale >= 1.0.0.6
                   , optparse-applicative
                   , path >= 0.5.1
                   , persistent >= 2.1.2
                   , persistent-sqlite >= 2.1.4
                   , persistent-template >= 2.1.1
                   , pretty
                   , process >= 1.2.0.0
                   , resourcet >= 1.1.4.1
                   , retry >= 0.6 && < 0.8
                   , safe >= 0.3
                   , semigroups >= 0.5
                   , split
                   , stm >= 2.4.4
                   , streaming-commons >= 0.1.10.0
                   , tar >= 0.4.1.0
                   , template-haskell
                   , temporary >= 1.2.0.3
                   , text >= 1.2.0.4
                   , time >= 1.4.2
                   , transformers >= 0.3.0.0
                   , transformers-base >= 0.4.4
                   , unix-compat
                   , unordered-containers >= 0.2.5.1
                   , vector >= 0.10.12.3 && < 0.12
                   , vector-binary-instances
                   , void >= 0.7
                   , yaml >= 0.8.10.1
                   , zlib >= 0.5.4.2
                   , deepseq >= 1.4
                   , file-embed
                   , word8
                   , hastache
                   , project-template >= 0.2
  if os(windows)
    cpp-options:     -DWINDOWS
    build-depends:   Win32
  else
    build-depends:   unix >= 2.7.0.1
  default-language:  Haskell2010

executable stack
  hs-source-dirs: src/main
  main-is:        Main.hs
  ghc-options:    -Wall -threaded -rtsopts
  other-modules:  Paths_stack

  build-depends:  base >=4.7 && < 5
                , bytestring >= 0.10.4.0
                , Cabal
                , containers
                , exceptions
                , filepath
                , filelock >= 0.1.0.1
                , gitrev >= 1.1
                , http-conduit >= 2.1.5
                , lifted-base
                , monad-control
                , monad-logger >= 0.3.13.1
                , mtl >= 2.1.3.1
                , old-locale >= 1.0.0.6
                , optparse-applicative >= 0.11.0.2
                , optparse-simple >= 0.0.3
                , path
                , process
                , resourcet >= 1.1.4.1
                , stack
                , text >= 1.2.0.4
                , either
                , directory
                , split
                , unordered-containers
                , hashable
                , conduit
                , transformers
                , http-client
  default-language:    Haskell2010
  if os(windows)
    build-depends:   Win32
    cpp-options:     -DWINDOWS

test-suite stack-test
  type:           exitcode-stdio-1.0
  hs-source-dirs: src/test
  main-is:        Test.hs
  other-modules:  Spec
                , Stack.BuildPlanSpec
                , Stack.Build.ExecuteSpec
                , Stack.Build.TargetSpec
                , Stack.ConfigSpec
                , Stack.DotSpec
                , Stack.PackageDumpSpec
                , Stack.ArgsSpec
                , Network.HTTP.Download.VerifiedSpec
  ghc-options:    -Wall -threaded
  build-depends:  base >=4.7 && <5
                , hspec
                , containers
                , directory
                , exceptions
                , filepath
                , path
                , temporary
                , stack
                , monad-logger
                , http-conduit
                , cryptohash
                , transformers
                , conduit
                , conduit-extra
                , resourcet
                , Cabal
                , text
                , optparse-applicative
                , bytestring
                , QuickCheck
                , retry >= 0.6 && < 0.8
  default-language:    Haskell2010

test-suite stack-integration-test
  type:           exitcode-stdio-1.0
  hs-source-dirs: test/integration
  main-is:        IntegrationSpec.hs
  ghc-options:    -Wall -threaded -rtsopts -with-rtsopts=-N

  if !flag(integration-tests)
    buildable: False

  build-depends:  base >= 4.7 && < 10
                , temporary
                , hspec
                , process
                , filepath
                , directory
                , text
                , unix-compat
                , containers
                , conduit
                , conduit-extra
                , resourcet
                , async
                , transformers
                , bytestring
  default-language:    Haskell2010

  -- This isn't actually needed to build stack-integration-test, but it makes it
  -- easier to load up an individual integration test into stack ghci. It's
  -- still a little involved:
  --
  -- stack exec -- stack ghci stack:stack-integration-test --flag stack:integration-tests --no-build
  --
  -- Then, in ghci:
  --
  -- :cd test/integration/tests/.../files
  -- :load ../Main.hs
  -- main
  other-modules: StackTest
  hs-source-dirs: test/integration/lib

source-repository head
  type:     git
  location: https://github.com/commercialhaskell/stack.git<|MERGE_RESOLUTION|>--- conflicted
+++ resolved
@@ -17,22 +17,6 @@
 extra-source-files:  CONTRIBUTING.md
                      ChangeLog.md
                      README.md
-<<<<<<< HEAD
-                     doc/GUIDE.md
-                     doc/MAINTAINER_GUIDE.md
-                     doc/SIGNING_KEY.md
-                     doc/architecture.md
-                     doc/build_command.md
-                     doc/dependency_visualization.md
-                     doc/docker_integration.md
-                     doc/faq.md
-                     doc/ghcjs.md
-                     doc/install_and_upgrade.md
-                     doc/nonstandard_project_init.md
-                     doc/shell_autocompletion.md
-                     doc/yaml_configuration.md
-=======
->>>>>>> 4b583721
 
                      -- Glob would be nice, but apparently Cabal doesn't support it:
                      --     cabal: filepath wildcard 'test/package-dump/*.txt' does not match any files.
